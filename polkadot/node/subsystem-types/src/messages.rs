--- conflicted
+++ resolved
@@ -143,16 +143,6 @@
 	///
 	/// If there is no state available which can provide this data or the core for
 	/// the para is not free at the relay-parent, an error is returned.
-<<<<<<< HEAD
-	ValidateFromChainState(
-		CandidateReceipt,
-		Arc<PoV>,
-		ExecutorParams,
-		/// Execution kind, used for timeouts and retries
-		PvfExecKind,
-		oneshot::Sender<Result<ValidationResult, ValidationFailed>>,
-	),
-=======
 	ValidateFromChainState {
 		/// The candidate receipt
 		candidate_receipt: CandidateReceipt,
@@ -160,12 +150,11 @@
 		pov: Arc<PoV>,
 		/// Session's executor parameters
 		executor_params: ExecutorParams,
-		/// Execution timeout kind (backing/approvals)
-		exec_timeout_kind: PvfExecTimeoutKind,
+		/// Execution kind, used for timeouts and retries (backing/approvals)
+		exec_kind: PvfExecKind,
 		/// The sending side of the response channel
 		response_sender: oneshot::Sender<Result<ValidationResult, ValidationFailed>>,
 	},
->>>>>>> 37bb02ef
 	/// Validate a candidate with provided, exhaustive parameters for validation.
 	///
 	/// Explicitly provide the `PersistedValidationData` and `ValidationCode` so this can do full
@@ -175,18 +164,6 @@
 	/// cases where the validity of the candidate is established. This is the case for the typical
 	/// use-case: secondary checkers would use this request relying on the full prior checks
 	/// performed by the relay-chain.
-<<<<<<< HEAD
-	ValidateFromExhaustive(
-		PersistedValidationData,
-		ValidationCode,
-		CandidateReceipt,
-		Arc<PoV>,
-		ExecutorParams,
-		/// Execution kind, used for timeouts and retries
-		PvfExecKind,
-		oneshot::Sender<Result<ValidationResult, ValidationFailed>>,
-	),
-=======
 	ValidateFromExhaustive {
 		/// Persisted validation data
 		validation_data: PersistedValidationData,
@@ -198,12 +175,11 @@
 		pov: Arc<PoV>,
 		/// Session's executor parameters
 		executor_params: ExecutorParams,
-		/// Execution timeout kind (backing/approvals)
-		exec_timeout_kind: PvfExecTimeoutKind,
+		/// Execution kind, used for timeouts and retries (backing/approvals)
+		exec_kind: PvfExecKind,
 		/// The sending side of the response channel
 		response_sender: oneshot::Sender<Result<ValidationResult, ValidationFailed>>,
 	},
->>>>>>> 37bb02ef
 	/// Try to compile the given validation code and send back
 	/// the outcome.
 	///
