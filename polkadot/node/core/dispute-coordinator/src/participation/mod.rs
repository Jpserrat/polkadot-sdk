--- conflicted
+++ resolved
@@ -383,21 +383,12 @@
 		.send_message(CandidateValidationMessage::ValidateFromExhaustive {
 			validation_data: available_data.validation_data,
 			validation_code,
-<<<<<<< HEAD
-			req.candidate_receipt().clone(),
-			available_data.pov,
-			req.executor_params(),
-			PvfExecKind::Approval,
-			validation_tx,
-		))
-=======
 			candidate_receipt: req.candidate_receipt().clone(),
 			pov: available_data.pov,
 			executor_params: req.executor_params(),
-			exec_timeout_kind: PvfExecTimeoutKind::Approval,
+			exec_kind: PvfExecKind::Approval,
 			response_sender: validation_tx,
 		})
->>>>>>> 37bb02ef
 		.await;
 
 	// we cast votes (either positive or negative) depending on the outcome of
