// Copyright (C) Parity Technologies (UK) Ltd.
// This file is part of Polkadot.

// Polkadot is free software: you can redistribute it and/or modify
// it under the terms of the GNU General Public License as published by
// the Free Software Foundation, either version 3 of the License, or
// (at your option) any later version.

// Polkadot is distributed in the hope that it will be useful,
// but WITHOUT ANY WARRANTY; without even the implied warranty of
// MERCHANTABILITY or FITNESS FOR A PARTICULAR PURPOSE.  See the
// GNU General Public License for more details.

// You should have received a copy of the GNU General Public License
// along with Polkadot.  If not, see <http://www.gnu.org/licenses/>.

use assert_matches::assert_matches;
use futures::StreamExt;
use polkadot_node_subsystem_util::TimeoutExt;
use std::{sync::Arc, time::Duration};

use sp_core::testing::TaskExecutor;

use super::*;
use ::test_helpers::{
	dummy_candidate_commitments, dummy_candidate_receipt_bad_sig, dummy_digest, dummy_hash,
};
use parity_scale_codec::Encode;
use polkadot_node_primitives::{AvailableData, BlockData, InvalidCandidate, PoV};
use polkadot_node_subsystem::{
	messages::{
		AllMessages, ChainApiMessage, DisputeCoordinatorMessage, RuntimeApiMessage,
		RuntimeApiRequest,
	},
	ActiveLeavesUpdate, SpawnGlue,
};
use polkadot_node_subsystem_test_helpers::{
	make_subsystem_context, mock::new_leaf, TestSubsystemContext, TestSubsystemContextHandle,
};
use polkadot_primitives::{
	BlakeTwo256, CandidateCommitments, HashT, Header, PersistedValidationData, ValidationCode,
};

type VirtualOverseer = TestSubsystemContextHandle<DisputeCoordinatorMessage>;

pub fn make_our_subsystem_context<S>(
	spawner: S,
) -> (
	TestSubsystemContext<DisputeCoordinatorMessage, SpawnGlue<S>>,
	TestSubsystemContextHandle<DisputeCoordinatorMessage>,
) {
	make_subsystem_context(spawner)
}

#[overseer::contextbounds(DisputeCoordinator, prefix = self::overseer)]
async fn participate<Context>(ctx: &mut Context, participation: &mut Participation) -> Result<()> {
	let commitments = CandidateCommitments::default();
	participate_with_commitments_hash(ctx, participation, commitments.hash()).await
}

#[overseer::contextbounds(DisputeCoordinator, prefix = self::overseer)]
async fn participate_with_commitments_hash<Context>(
	ctx: &mut Context,
	participation: &mut Participation,
	commitments_hash: Hash,
) -> Result<()> {
	let candidate_receipt = {
		let mut receipt = dummy_candidate_receipt_bad_sig(dummy_hash(), dummy_hash());
		receipt.commitments_hash = commitments_hash;
		receipt
	};
	let session = 1;

	let request_timer = participation.metrics.time_participation_pipeline();
	let req =
		ParticipationRequest::new(candidate_receipt, session, Default::default(), request_timer);

	participation
		.queue_participation(ctx, ParticipationPriority::BestEffort, req)
		.await
}

#[overseer::contextbounds(DisputeCoordinator, prefix = self::overseer)]
async fn activate_leaf<Context>(
	ctx: &mut Context,
	participation: &mut Participation,
	block_number: BlockNumber,
) -> FatalResult<()> {
	let block_header = Header {
		parent_hash: BlakeTwo256::hash(&block_number.encode()),
		number: block_number,
		digest: dummy_digest(),
		state_root: dummy_hash(),
		extrinsics_root: dummy_hash(),
	};

	let block_hash = block_header.hash();

	participation
		.process_active_leaves_update(
			ctx,
			&ActiveLeavesUpdate::start_work(new_leaf(block_hash, block_number)),
		)
		.await
}

/// Full participation happy path as seen via the overseer.
pub async fn participation_full_happy_path(
	ctx_handle: &mut VirtualOverseer,
	expected_commitments_hash: Hash,
) {
	recover_available_data(ctx_handle).await;
	fetch_validation_code(ctx_handle).await;

	assert_matches!(
	ctx_handle.recv().await,
	AllMessages::CandidateValidation(
<<<<<<< HEAD
		CandidateValidationMessage::ValidateFromExhaustive(_, _, candidate_receipt, _, _, timeout, tx)
		) if timeout == PvfExecKind::Approval => {
=======
		CandidateValidationMessage::ValidateFromExhaustive { candidate_receipt, exec_timeout_kind, response_sender, .. }
		) if exec_timeout_kind == PvfExecTimeoutKind::Approval => {
>>>>>>> 37bb02ef
			if expected_commitments_hash != candidate_receipt.commitments_hash {
				response_sender.send(Ok(ValidationResult::Invalid(InvalidCandidate::CommitmentsHashMismatch))).unwrap();
			} else {
				response_sender.send(Ok(ValidationResult::Valid(dummy_candidate_commitments(None), PersistedValidationData::default()))).unwrap();
			}
	},
	"overseer did not receive candidate validation message",
	);
}

/// Full participation with failing availability recovery.
pub async fn participation_missing_availability(ctx_handle: &mut VirtualOverseer) {
	assert_matches!(
		ctx_handle.recv().await,
		AllMessages::AvailabilityRecovery(
			AvailabilityRecoveryMessage::RecoverAvailableData(_, _, _, tx)
		) => {
			tx.send(Err(RecoveryError::Unavailable)).unwrap();
		},
		"overseer did not receive recover available data message",
	);
}

async fn recover_available_data(virtual_overseer: &mut VirtualOverseer) {
	let pov_block = PoV { block_data: BlockData(Vec::new()) };

	let available_data = AvailableData {
		pov: Arc::new(pov_block),
		validation_data: PersistedValidationData::default(),
	};

	assert_matches!(
		virtual_overseer.recv().await,
		AllMessages::AvailabilityRecovery(
			AvailabilityRecoveryMessage::RecoverAvailableData(_, _, _, tx)
		) => {
			tx.send(Ok(available_data)).unwrap();
		},
		"overseer did not receive recover available data message",
	);
}

/// Handles validation code fetch, returns the received relay parent hash.
async fn fetch_validation_code(virtual_overseer: &mut VirtualOverseer) -> Hash {
	let validation_code = ValidationCode(Vec::new());

	assert_matches!(
		virtual_overseer.recv().await,
		AllMessages::RuntimeApi(RuntimeApiMessage::Request(
			hash,
			RuntimeApiRequest::ValidationCodeByHash(
				_,
				tx,
			)
		)) => {
			tx.send(Ok(Some(validation_code))).unwrap();
			hash
		},
		"overseer did not receive runtime API request for validation code",
	)
}

#[test]
fn same_req_wont_get_queued_if_participation_is_already_running() {
	futures::executor::block_on(async {
		let (mut ctx, mut ctx_handle) = make_our_subsystem_context(TaskExecutor::new());

		let (sender, mut worker_receiver) = mpsc::channel(1);
		let mut participation = Participation::new(sender, Metrics::default());
		activate_leaf(&mut ctx, &mut participation, 10).await.unwrap();
		participate(&mut ctx, &mut participation).await.unwrap();
		for _ in 0..MAX_PARALLEL_PARTICIPATIONS {
			participate(&mut ctx, &mut participation).await.unwrap();
		}

		assert_matches!(
			ctx_handle.recv().await,
			AllMessages::AvailabilityRecovery(
				AvailabilityRecoveryMessage::RecoverAvailableData(_, _, _, tx)
			) => {
				tx.send(Err(RecoveryError::Unavailable)).unwrap();
			},
			"overseer did not receive recover available data message",
		);

		let result = participation
			.get_participation_result(&mut ctx, worker_receiver.next().await.unwrap())
			.await
			.unwrap();

		assert_matches!(
			result.outcome,
			ParticipationOutcome::Unavailable => {}
		);

		// we should not have any further results nor recovery requests:
		assert_matches!(ctx_handle.recv().timeout(Duration::from_millis(10)).await, None);
		assert_matches!(worker_receiver.next().timeout(Duration::from_millis(10)).await, None);
	})
}

#[test]
fn reqs_get_queued_when_out_of_capacity() {
	let (mut ctx, mut ctx_handle) = make_our_subsystem_context(TaskExecutor::new());

	let test = async {
		let (sender, mut worker_receiver) = mpsc::channel(1);
		let mut participation = Participation::new(sender, Metrics::default());
		activate_leaf(&mut ctx, &mut participation, 10).await.unwrap();
		participate(&mut ctx, &mut participation).await.unwrap();
		for i in 0..MAX_PARALLEL_PARTICIPATIONS {
			participate_with_commitments_hash(
				&mut ctx,
				&mut participation,
				Hash::repeat_byte(i as _),
			)
			.await
			.unwrap();
		}

		for _ in 0..MAX_PARALLEL_PARTICIPATIONS + 1 {
			let result = participation
				.get_participation_result(&mut ctx, worker_receiver.next().await.unwrap())
				.await
				.unwrap();
			assert_matches!(
				result.outcome,
				ParticipationOutcome::Unavailable => {}
			);
		}
		// we should not have any further recovery requests:
		assert_matches!(worker_receiver.next().timeout(Duration::from_millis(10)).await, None);
	};

	let request_handler = async {
		let mut recover_available_data_msg_count = 0;
		let mut block_number_msg_count = 0;

		while recover_available_data_msg_count < MAX_PARALLEL_PARTICIPATIONS + 1 ||
			block_number_msg_count < 1
		{
			match ctx_handle.recv().await {
				AllMessages::AvailabilityRecovery(
					AvailabilityRecoveryMessage::RecoverAvailableData(_, _, _, tx),
				) => {
					tx.send(Err(RecoveryError::Unavailable)).unwrap();
					recover_available_data_msg_count += 1;
				},
				AllMessages::ChainApi(ChainApiMessage::BlockNumber(_, tx)) => {
					tx.send(Ok(None)).unwrap();
					block_number_msg_count += 1;
				},
				_ => assert!(false, "Received unexpected message"),
			}
		}

		// we should not have any further results
		assert_matches!(ctx_handle.recv().timeout(Duration::from_millis(10)).await, None);
	};

	futures::executor::block_on(async {
		futures::join!(test, request_handler);
	});
}

#[test]
fn reqs_get_queued_on_no_recent_block() {
	let (mut ctx, mut ctx_handle) = make_our_subsystem_context(TaskExecutor::new());
	let (mut unblock_test, mut wait_for_verification) = mpsc::channel(0);
	let test = async {
		let (sender, _worker_receiver) = mpsc::channel(1);
		let mut participation = Participation::new(sender, Metrics::default());
		participate(&mut ctx, &mut participation).await.unwrap();

		// We have initiated participation but we'll block `active_leaf` so that we can check that
		// the participation is queued in race-free way
		let _ = wait_for_verification.next().await.unwrap();

		activate_leaf(&mut ctx, &mut participation, 10).await.unwrap();
	};

	// Responds to messages from the test and verifies its behaviour
	let request_handler = async {
		// If we receive `BlockNumber` request this implicitly proves that the participation is
		// queued
		assert_matches!(
			ctx_handle.recv().await,
			AllMessages::ChainApi(ChainApiMessage::BlockNumber(_, tx)) => {
				tx.send(Ok(None)).unwrap();
			},
			"overseer did not receive `ChainApiMessage::BlockNumber` message",
		);

		assert!(ctx_handle.recv().timeout(Duration::from_millis(10)).await.is_none());

		// No activity so the participation is queued => unblock the test
		unblock_test.send(()).await.unwrap();

		// after activating at least one leaf the recent block
		// state should be available which should lead to trying
		// to participate by first trying to recover the available
		// data
		assert_matches!(
			ctx_handle.recv().await,
			AllMessages::AvailabilityRecovery(AvailabilityRecoveryMessage::RecoverAvailableData(
				..
			)),
			"overseer did not receive recover available data message",
		);
	};

	futures::executor::block_on(async {
		futures::join!(test, request_handler);
	});
}

#[test]
fn cannot_participate_if_cannot_recover_available_data() {
	futures::executor::block_on(async {
		let (mut ctx, mut ctx_handle) = make_our_subsystem_context(TaskExecutor::new());

		let (sender, mut worker_receiver) = mpsc::channel(1);
		let mut participation = Participation::new(sender, Metrics::default());
		activate_leaf(&mut ctx, &mut participation, 10).await.unwrap();
		participate(&mut ctx, &mut participation).await.unwrap();

		assert_matches!(
			ctx_handle.recv().await,
			AllMessages::AvailabilityRecovery(
				AvailabilityRecoveryMessage::RecoverAvailableData(_, _, _, tx)
			) => {
				tx.send(Err(RecoveryError::Unavailable)).unwrap();
			},
			"overseer did not receive recover available data message",
		);
		let result = participation
			.get_participation_result(&mut ctx, worker_receiver.next().await.unwrap())
			.await
			.unwrap();
		assert_matches!(
			result.outcome,
			ParticipationOutcome::Unavailable => {}
		);
	})
}

#[test]
fn cannot_participate_if_cannot_recover_validation_code() {
	futures::executor::block_on(async {
		let (mut ctx, mut ctx_handle) = make_our_subsystem_context(TaskExecutor::new());

		let (sender, mut worker_receiver) = mpsc::channel(1);
		let mut participation = Participation::new(sender, Metrics::default());
		activate_leaf(&mut ctx, &mut participation, 10).await.unwrap();
		participate(&mut ctx, &mut participation).await.unwrap();

		recover_available_data(&mut ctx_handle).await;

		assert_matches!(
			ctx_handle.recv().await,
			AllMessages::RuntimeApi(RuntimeApiMessage::Request(
				_,
				RuntimeApiRequest::ValidationCodeByHash(
					_,
					tx,
				)
			)) => {
				tx.send(Ok(None)).unwrap();
			},
			"overseer did not receive runtime API request for validation code",
		);

		let result = participation
			.get_participation_result(&mut ctx, worker_receiver.next().await.unwrap())
			.await
			.unwrap();
		assert_matches!(
			result.outcome,
			ParticipationOutcome::Error => {}
		);
	})
}

#[test]
fn cast_invalid_vote_if_available_data_is_invalid() {
	futures::executor::block_on(async {
		let (mut ctx, mut ctx_handle) = make_our_subsystem_context(TaskExecutor::new());

		let (sender, mut worker_receiver) = mpsc::channel(1);
		let mut participation = Participation::new(sender, Metrics::default());
		activate_leaf(&mut ctx, &mut participation, 10).await.unwrap();
		participate(&mut ctx, &mut participation).await.unwrap();

		assert_matches!(
			ctx_handle.recv().await,
			AllMessages::AvailabilityRecovery(
				AvailabilityRecoveryMessage::RecoverAvailableData(_, _, _, tx)
			) => {
				tx.send(Err(RecoveryError::Invalid)).unwrap();
			},
			"overseer did not receive recover available data message",
		);

		let result = participation
			.get_participation_result(&mut ctx, worker_receiver.next().await.unwrap())
			.await
			.unwrap();
		assert_matches!(
			result.outcome,
			ParticipationOutcome::Invalid => {}
		);
	})
}

#[test]
fn cast_invalid_vote_if_validation_fails_or_is_invalid() {
	futures::executor::block_on(async {
		let (mut ctx, mut ctx_handle) = make_our_subsystem_context(TaskExecutor::new());

		let (sender, mut worker_receiver) = mpsc::channel(1);
		let mut participation = Participation::new(sender, Metrics::default());
		activate_leaf(&mut ctx, &mut participation, 10).await.unwrap();
		participate(&mut ctx, &mut participation).await.unwrap();

		recover_available_data(&mut ctx_handle).await;
		assert_eq!(
			fetch_validation_code(&mut ctx_handle).await,
			participation.recent_block.unwrap().1
		);

		assert_matches!(
			ctx_handle.recv().await,
			AllMessages::CandidateValidation(
<<<<<<< HEAD
				CandidateValidationMessage::ValidateFromExhaustive(_, _, _, _, _, timeout, tx)
			) if timeout == PvfExecKind::Approval => {
				tx.send(Ok(ValidationResult::Invalid(InvalidCandidate::Timeout))).unwrap();
=======
				CandidateValidationMessage::ValidateFromExhaustive { exec_timeout_kind, response_sender, .. }
			) if exec_timeout_kind == PvfExecTimeoutKind::Approval => {
				response_sender.send(Ok(ValidationResult::Invalid(InvalidCandidate::Timeout))).unwrap();
>>>>>>> 37bb02ef
			},
			"overseer did not receive candidate validation message",
		);

		let result = participation
			.get_participation_result(&mut ctx, worker_receiver.next().await.unwrap())
			.await
			.unwrap();
		assert_matches!(
			result.outcome,
			ParticipationOutcome::Invalid => {}
		);
	})
}

#[test]
fn cast_invalid_vote_if_commitments_dont_match() {
	futures::executor::block_on(async {
		let (mut ctx, mut ctx_handle) = make_our_subsystem_context(TaskExecutor::new());

		let (sender, mut worker_receiver) = mpsc::channel(1);
		let mut participation = Participation::new(sender, Metrics::default());
		activate_leaf(&mut ctx, &mut participation, 10).await.unwrap();
		participate(&mut ctx, &mut participation).await.unwrap();

		recover_available_data(&mut ctx_handle).await;
		assert_eq!(
			fetch_validation_code(&mut ctx_handle).await,
			participation.recent_block.unwrap().1
		);

		assert_matches!(
			ctx_handle.recv().await,
			AllMessages::CandidateValidation(
<<<<<<< HEAD
				CandidateValidationMessage::ValidateFromExhaustive(_, _, _, _, _, timeout, tx)
			) if timeout == PvfExecKind::Approval => {
				tx.send(Ok(ValidationResult::Invalid(InvalidCandidate::CommitmentsHashMismatch))).unwrap();
=======
				CandidateValidationMessage::ValidateFromExhaustive { exec_timeout_kind, response_sender, .. }
			) if exec_timeout_kind == PvfExecTimeoutKind::Approval => {
				response_sender.send(Ok(ValidationResult::Invalid(InvalidCandidate::CommitmentsHashMismatch))).unwrap();
>>>>>>> 37bb02ef
			},
			"overseer did not receive candidate validation message",
		);

		let result = participation
			.get_participation_result(&mut ctx, worker_receiver.next().await.unwrap())
			.await
			.unwrap();
		assert_matches!(
			result.outcome,
			ParticipationOutcome::Invalid => {}
		);
	})
}

#[test]
fn cast_valid_vote_if_validation_passes() {
	futures::executor::block_on(async {
		let (mut ctx, mut ctx_handle) = make_our_subsystem_context(TaskExecutor::new());

		let (sender, mut worker_receiver) = mpsc::channel(1);
		let mut participation = Participation::new(sender, Metrics::default());
		activate_leaf(&mut ctx, &mut participation, 10).await.unwrap();
		participate(&mut ctx, &mut participation).await.unwrap();

		recover_available_data(&mut ctx_handle).await;
		assert_eq!(
			fetch_validation_code(&mut ctx_handle).await,
			participation.recent_block.unwrap().1
		);

		assert_matches!(
			ctx_handle.recv().await,
			AllMessages::CandidateValidation(
<<<<<<< HEAD
				CandidateValidationMessage::ValidateFromExhaustive(_, _, _, _, _, timeout, tx)
			) if timeout == PvfExecKind::Approval => {
				tx.send(Ok(ValidationResult::Valid(dummy_candidate_commitments(None), PersistedValidationData::default()))).unwrap();
=======
				CandidateValidationMessage::ValidateFromExhaustive { exec_timeout_kind, response_sender, .. }
			) if exec_timeout_kind == PvfExecTimeoutKind::Approval => {
				response_sender.send(Ok(ValidationResult::Valid(dummy_candidate_commitments(None), PersistedValidationData::default()))).unwrap();
>>>>>>> 37bb02ef
			},
			"overseer did not receive candidate validation message",
		);

		let result = participation
			.get_participation_result(&mut ctx, worker_receiver.next().await.unwrap())
			.await
			.unwrap();
		assert_matches!(
			result.outcome,
			ParticipationOutcome::Valid => {}
		);
	})
}<|MERGE_RESOLUTION|>--- conflicted
+++ resolved
@@ -115,13 +115,8 @@
 	assert_matches!(
 	ctx_handle.recv().await,
 	AllMessages::CandidateValidation(
-<<<<<<< HEAD
-		CandidateValidationMessage::ValidateFromExhaustive(_, _, candidate_receipt, _, _, timeout, tx)
-		) if timeout == PvfExecKind::Approval => {
-=======
-		CandidateValidationMessage::ValidateFromExhaustive { candidate_receipt, exec_timeout_kind, response_sender, .. }
-		) if exec_timeout_kind == PvfExecTimeoutKind::Approval => {
->>>>>>> 37bb02ef
+		CandidateValidationMessage::ValidateFromExhaustive { candidate_receipt, exec_kind, response_sender, .. }
+		) if exec_kind == PvfExecKind::Approval => {
 			if expected_commitments_hash != candidate_receipt.commitments_hash {
 				response_sender.send(Ok(ValidationResult::Invalid(InvalidCandidate::CommitmentsHashMismatch))).unwrap();
 			} else {
@@ -455,15 +450,9 @@
 		assert_matches!(
 			ctx_handle.recv().await,
 			AllMessages::CandidateValidation(
-<<<<<<< HEAD
-				CandidateValidationMessage::ValidateFromExhaustive(_, _, _, _, _, timeout, tx)
-			) if timeout == PvfExecKind::Approval => {
-				tx.send(Ok(ValidationResult::Invalid(InvalidCandidate::Timeout))).unwrap();
-=======
-				CandidateValidationMessage::ValidateFromExhaustive { exec_timeout_kind, response_sender, .. }
-			) if exec_timeout_kind == PvfExecTimeoutKind::Approval => {
+				CandidateValidationMessage::ValidateFromExhaustive { exec_kind, response_sender, .. }
+			) if exec_kind == PvfExecKind::Approval => {
 				response_sender.send(Ok(ValidationResult::Invalid(InvalidCandidate::Timeout))).unwrap();
->>>>>>> 37bb02ef
 			},
 			"overseer did not receive candidate validation message",
 		);
@@ -498,15 +487,9 @@
 		assert_matches!(
 			ctx_handle.recv().await,
 			AllMessages::CandidateValidation(
-<<<<<<< HEAD
-				CandidateValidationMessage::ValidateFromExhaustive(_, _, _, _, _, timeout, tx)
-			) if timeout == PvfExecKind::Approval => {
-				tx.send(Ok(ValidationResult::Invalid(InvalidCandidate::CommitmentsHashMismatch))).unwrap();
-=======
-				CandidateValidationMessage::ValidateFromExhaustive { exec_timeout_kind, response_sender, .. }
-			) if exec_timeout_kind == PvfExecTimeoutKind::Approval => {
+				CandidateValidationMessage::ValidateFromExhaustive { exec_kind, response_sender, .. }
+			) if exec_kind == PvfExecKind::Approval => {
 				response_sender.send(Ok(ValidationResult::Invalid(InvalidCandidate::CommitmentsHashMismatch))).unwrap();
->>>>>>> 37bb02ef
 			},
 			"overseer did not receive candidate validation message",
 		);
@@ -541,15 +524,9 @@
 		assert_matches!(
 			ctx_handle.recv().await,
 			AllMessages::CandidateValidation(
-<<<<<<< HEAD
-				CandidateValidationMessage::ValidateFromExhaustive(_, _, _, _, _, timeout, tx)
-			) if timeout == PvfExecKind::Approval => {
-				tx.send(Ok(ValidationResult::Valid(dummy_candidate_commitments(None), PersistedValidationData::default()))).unwrap();
-=======
-				CandidateValidationMessage::ValidateFromExhaustive { exec_timeout_kind, response_sender, .. }
-			) if exec_timeout_kind == PvfExecTimeoutKind::Approval => {
+				CandidateValidationMessage::ValidateFromExhaustive { exec_kind, response_sender, .. }
+			) if exec_kind == PvfExecKind::Approval => {
 				response_sender.send(Ok(ValidationResult::Valid(dummy_candidate_commitments(None), PersistedValidationData::default()))).unwrap();
->>>>>>> 37bb02ef
 			},
 			"overseer did not receive candidate validation message",
 		);
