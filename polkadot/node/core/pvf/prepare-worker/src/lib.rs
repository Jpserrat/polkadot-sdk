// Copyright (C) Parity Technologies (UK) Ltd.
// This file is part of Polkadot.

// Polkadot is free software: you can redistribute it and/or modify
// it under the terms of the GNU General Public License as published by
// the Free Software Foundation, either version 3 of the License, or
// (at your option) any later version.

// Polkadot is distributed in the hope that it will be useful,
// but WITHOUT ANY WARRANTY; without even the implied warranty of
// MERCHANTABILITY or FITNESS FOR A PARTICULAR PURPOSE.  See the
// GNU General Public License for more details.

// You should have received a copy of the GNU General Public License
// along with Polkadot.  If not, see <http://www.gnu.org/licenses/>.

//! Contains the logic for preparing PVFs. Used by the polkadot-prepare-worker binary.

mod executor_intf;
mod memory_stats;

pub use executor_intf::{prepare, prevalidate};
use libc;

// NOTE: Initializing logging in e.g. tests will not have an effect in the workers, as they are
//       separate spawned processes. Run with e.g. `RUST_LOG=parachain::pvf-prepare-worker=trace`.
const LOG_TARGET: &str = "parachain::pvf-prepare-worker";

#[cfg(target_os = "linux")]
use crate::memory_stats::max_rss_stat::{extract_max_rss_stat, get_max_rss_thread};
#[cfg(any(target_os = "linux", feature = "jemalloc-allocator"))]
use crate::memory_stats::memory_tracker::{get_memory_tracker_loop_stats, memory_tracker_loop};
use nix::sys::resource::{Resource, Usage, UsageWho};
use parity_scale_codec::{Decode, Encode};
use polkadot_node_core_pvf_common::{
	error::{PrepareError, PrepareResult},
	executor_intf::create_runtime_from_artifact_bytes,
	framed_recv_blocking, framed_send_blocking,
	prepare::{MemoryStats, PrepareJobKind, PrepareStats},
	pvf::PvfPrepData,
	worker::{
		thread::{self, spawn_worker_thread, WaitOutcome},
		worker_event_loop, WorkerKind,
	},
	worker_dir, SecurityStatus,
};
use polkadot_primitives::ExecutorParams;
use std::{
	io::{Read, Write},
	os::unix::net::UnixStream,
	path::PathBuf,
	process,
	sync::Arc,
	time::Duration,
};
use tokio::io;

/// Contains the bytes for a successfully compiled artifact.
#[derive(Encode, Decode)]
pub struct CompiledArtifact(Vec<u8>);

impl CompiledArtifact {
	/// Creates a `CompiledArtifact`.
	pub fn new(code: Vec<u8>) -> Self {
		Self(code)
	}
}

impl AsRef<[u8]> for CompiledArtifact {
	fn as_ref(&self) -> &[u8] {
		self.0.as_slice()
	}
}

fn recv_request(stream: &mut UnixStream) -> io::Result<PvfPrepData> {
	let pvf = framed_recv_blocking(stream)?;
	let pvf = PvfPrepData::decode(&mut &pvf[..]).map_err(|e| {
		io::Error::new(
			io::ErrorKind::Other,
			format!("prepare pvf recv_request: failed to decode PvfPrepData: {}", e),
		)
	})?;
	Ok(pvf)
}

fn send_response(stream: &mut UnixStream, result: PrepareResult) -> io::Result<()> {
	framed_send_blocking(stream, &result.encode())
}

/// The entrypoint that the spawned prepare worker should start with.
///
/// # Parameters
///
/// - `socket_path`: specifies the path to the socket used to communicate with the host.
///
/// - `worker_dir_path`: specifies the path to the worker-specific temporary directory.
///
/// - `node_version`: if `Some`, is checked against the `worker_version`. A mismatch results in
///   immediate worker termination. `None` is used for tests and in other situations when version
///   check is not necessary.
///
/// - `worker_version`: see above
///
/// - `security_status`: contains the detected status of security features.
///
/// # Flow
///
/// This runs the following in a loop:
///
/// 1. Get the code and parameters for preparation from the host.
///
/// 2. Start a new child process
///
/// 3. Start the memory tracker and the actual preparation in two separate threads.
///
/// 4. Wait on the two threads created in step 3.
///
/// 5. Stop the memory tracker and get the stats.
///
/// 6. Pipe the result back to the parent process and exit from child process.
///
/// 7. If compilation succeeded, write the compiled artifact into a temporary file.
///
/// 8. Send the result of preparation back to the host. If any error occurred in the above steps, we
///    send that in the `PrepareResult`.
pub fn worker_entrypoint(
	socket_path: PathBuf,
	worker_dir_path: PathBuf,
	node_version: Option<&str>,
	worker_version: Option<&str>,
	security_status: SecurityStatus,
) {
	worker_event_loop(
		WorkerKind::Prepare,
		socket_path,
		worker_dir_path,
		node_version,
		worker_version,
		&security_status,
		|mut stream, worker_dir_path| async move {
			let worker_pid = std::process::id();
			let temp_artifact_dest = worker_dir::prepare_tmp_artifact(&worker_dir_path);

			loop {
				let pvf = recv_request(&mut stream)?;
				gum::debug!(
					target: LOG_TARGET,
					%worker_pid,
					"worker: preparing artifact",
				);

				let preparation_timeout = pvf.prep_timeout();
				let prepare_job_kind = pvf.prep_kind();
				let executor_params = pvf.executor_params();

				let (pipe_reader, pipe_writer) = os_pipe::pipe()?;

				let usage_before = nix::sys::resource::getrusage(UsageWho::RUSAGE_CHILDREN)?;

				// SAFETY: new process is spawned within a single threaded process
				let result = match unsafe { libc::fork() } {
					// error
					-1 => Err(PrepareError::Panic(String::from("error forking"))),
					// child
					0 =>
						handle_child_process(
							pvf,
							pipe_writer,
							preparation_timeout,
							prepare_job_kind,
							executor_params,
						)
						.await,
					// parent
					_ => {
						// the read end will wait until all ends have been closed,
						// this drop is necessary to avoid deadlock
						drop(pipe_writer);
						handle_parent_process(
							pipe_reader,
							temp_artifact_dest.clone(),
							worker_pid,
							usage_before,
							preparation_timeout.as_secs(),
						)
						.await
					},
<<<<<<< HEAD
=======
					Arc::clone(&condvar),
					WaitOutcome::TimedOut,
				)?;
				// Spawn another thread for preparation.
				let prepare_thread = thread::spawn_worker_thread(
					"prepare thread",
					move || {
						#[allow(unused_mut)]
						let mut result = prepare_artifact(pvf, cpu_time_start);

						// Get the `ru_maxrss` stat. If supported, call getrusage for the thread.
						#[cfg(target_os = "linux")]
						let mut result = result
							.map(|(artifact, elapsed)| (artifact, elapsed, get_max_rss_thread()));

						// If we are pre-checking, check for runtime construction errors.
						//
						// As pre-checking is more strict than just preparation in terms of memory
						// and time, it is okay to do extra checks here. This takes negligible time
						// anyway.
						if let PrepareJobKind::Prechecking = prepare_job_kind {
							result = result.and_then(|output| {
								runtime_construction_check(
									output.0.as_ref(),
									executor_params.as_ref(),
								)?;
								Ok(output)
							});
						}

						result
					},
					Arc::clone(&condvar),
					WaitOutcome::Finished,
				)?;

				let outcome = thread::wait_for_threads(condvar);

				let result = match outcome {
					WaitOutcome::Finished => {
						let _ = cpu_time_monitor_tx.send(());

						match prepare_thread.join().unwrap_or_else(|err| {
							Err(PrepareError::Panic(stringify_panic_payload(err)))
						}) {
							Err(err) => {
								// Serialized error will be written into the socket.
								Err(err)
							},
							Ok(ok) => {
								cfg_if::cfg_if! {
									if #[cfg(target_os = "linux")] {
										let (artifact, cpu_time_elapsed, max_rss) = ok;
									} else {
										let (artifact, cpu_time_elapsed) = ok;
									}
								}

								// Stop the memory stats worker and get its observed memory stats.
								#[cfg(any(target_os = "linux", feature = "jemalloc-allocator"))]
								let memory_tracker_stats = get_memory_tracker_loop_stats(memory_tracker_thread, worker_pid)
									.await;
								let memory_stats = MemoryStats {
									#[cfg(any(
										target_os = "linux",
										feature = "jemalloc-allocator"
									))]
									memory_tracker_stats,
									#[cfg(target_os = "linux")]
									max_rss: extract_max_rss_stat(max_rss, worker_pid),
								};

								// Write the serialized artifact into a temp file.
								//
								// PVF host only keeps artifacts statuses in its memory,
								// successfully compiled code gets stored on the disk (and
								// consequently deserialized by execute-workers). The prepare worker
								// is only required to send `Ok` to the pool to indicate the
								// success.

								gum::debug!(
									target: LOG_TARGET,
									%worker_pid,
									"worker: writing artifact to {}",
									temp_artifact_dest.display(),
								);
								tokio::fs::write(&temp_artifact_dest, &artifact).await?;

								Ok(PrepareStats { cpu_time_elapsed, memory_stats })
							},
						}
					},
					// If the CPU thread is not selected, we signal it to end, the join handle is
					// dropped and the thread will finish in the background.
					WaitOutcome::TimedOut => {
						match cpu_time_monitor_thread.join() {
							Ok(Some(cpu_time_elapsed)) => {
								// Log if we exceed the timeout and the other thread hasn't
								// finished.
								gum::warn!(
									target: LOG_TARGET,
									%worker_pid,
									"prepare job took {}ms cpu time, exceeded prepare timeout {}ms",
									cpu_time_elapsed.as_millis(),
									preparation_timeout.as_millis(),
								);
								Err(PrepareError::TimedOut)
							},
							Ok(None) => Err(PrepareError::IoErr(
								"error communicating over closed channel".into(),
							)),
							// Errors in this thread are independent of the PVF.
							Err(err) => Err(PrepareError::IoErr(stringify_panic_payload(err))),
						}
					},
					WaitOutcome::Pending => unreachable!(
						"we run wait_while until the outcome is no longer pending; qed"
					),
>>>>>>> 38c0604b
				};
				send_response(&mut stream, result)?;
			}
		},
	);
}

fn prepare_artifact(pvf: PvfPrepData) -> Result<CompiledArtifact, PrepareError> {
	let blob = match prevalidate(&pvf.code()) {
		Err(err) => return Err(PrepareError::Prevalidation(format!("{:?}", err))),
		Ok(b) => b,
	};

	match prepare(blob, &pvf.executor_params()) {
		Ok(compiled_artifact) => Ok(CompiledArtifact::new(compiled_artifact)),
		Err(err) => Err(PrepareError::Preparation(format!("{:?}", err))),
	}
}

/// Try constructing the runtime to catch any instantiation errors during pre-checking.
fn runtime_construction_check(
	artifact_bytes: &[u8],
	executor_params: &ExecutorParams,
) -> Result<(), PrepareError> {
	// SAFETY: We just compiled this artifact.
	let result = unsafe { create_runtime_from_artifact_bytes(artifact_bytes, executor_params) };
	result
		.map(|_runtime| ())
		.map_err(|err| PrepareError::RuntimeConstruction(format!("{:?}", err)))
}

#[derive(Encode, Decode)]
struct Response {
	artifact: CompiledArtifact,
	memory_stats: MemoryStats,
}

async fn handle_child_process(
	pvf: PvfPrepData,
	mut pipe_write: os_pipe::PipeWriter,
	preparation_timeout: Duration,
	prepare_job_kind: PrepareJobKind,
	executor_params: ExecutorParams,
) -> ! {
	nix::sys::resource::setrlimit(
		Resource::RLIMIT_CPU,
		preparation_timeout.as_secs(),
		preparation_timeout.as_secs(),
	)
	.unwrap_or_else(|_| process::exit(libc::EXIT_FAILURE));

	// Conditional variable to notify us when a thread is done.
	let condvar = thread::get_condvar();

	// Run the memory tracker in a regular, non-worker thread.
	#[cfg(any(target_os = "linux", feature = "jemalloc-allocator"))]
	let condvar_memory = Arc::clone(&condvar);
	#[cfg(any(target_os = "linux", feature = "jemalloc-allocator"))]
	let memory_tracker_thread = std::thread::spawn(|| memory_tracker_loop(condvar_memory));

	let prepare_thread = spawn_worker_thread(
		"prepare worker",
		move || {
			#[allow(unused_mut)]
			let mut result = prepare_artifact(pvf);

			// Get the `ru_maxrss` stat. If supported, call getrusage for the thread.
			#[cfg(target_os = "linux")]
			let mut result = result.map(|artifact| (artifact, get_max_rss_thread()));

			// If we are pre-checking, check for runtime construction errors.
			//
			// As pre-checking is more strict than just preparation in terms of memory
			// and time, it is okay to do extra checks here. This takes negligible time
			// anyway.
			if let PrepareJobKind::Prechecking = prepare_job_kind {
				result = result.and_then(|output| {
					runtime_construction_check(output.0.as_ref(), executor_params)?;
					Ok(output)
				});
			}
			result
		},
		Arc::clone(&condvar),
		WaitOutcome::Finished,
	)
	.unwrap_or_else(|_| process::exit(libc::EXIT_FAILURE));

	let outcome = thread::wait_for_threads(condvar);

	match outcome {
		WaitOutcome::Finished => {
			let result =
				prepare_thread.join().unwrap_or_else(|_| process::exit(libc::EXIT_FAILURE));
			match result {
				Ok(ok) => {
					cfg_if::cfg_if! {
						if #[cfg(target_os = "linux")] {
							let (artifact, max_rss) = ok;
						} else {
							let artifact = ok;
						}
					}

					// Stop the memory stats worker and get its observed memory stats.
					#[cfg(any(target_os = "linux", feature = "jemalloc-allocator"))]
					let memory_tracker_stats =
						get_memory_tracker_loop_stats(memory_tracker_thread, process::id()).await;

					let memory_stats = MemoryStats {
						#[cfg(any(target_os = "linux", feature = "jemalloc-allocator"))]
						memory_tracker_stats,
						#[cfg(target_os = "linux")]
						max_rss: extract_max_rss_stat(max_rss, process::id()),
					};

					let response: Result<Response, PrepareError> =
						Ok(Response { artifact, memory_stats });

					pipe_write
						.write_all(response.encode().as_slice())
						.unwrap_or_else(|_| process::exit(libc::EXIT_FAILURE));
				},
				Err(err) => {
					pipe_write
						.write_all(Err::<Response, PrepareError>(err).encode().as_slice())
						.unwrap_or_else(|_| process::exit(libc::EXIT_FAILURE));
				},
			}

			process::exit(libc::EXIT_SUCCESS);
		},
		_ => process::exit(libc::EXIT_FAILURE),
	}
}

async fn handle_parent_process(
	mut pipe_read: os_pipe::PipeReader,
	temp_artifact_dest: PathBuf,
	worker_pid: u32,
	usage_before: Usage,
	timeout: u64,
) -> Result<PrepareStats, PrepareError> {
	let mut received_data = Vec::new();

	pipe_read
		.read_to_end(&mut received_data)
		.map_err(|err| PrepareError::Panic(err.to_string()))?;
	let status = nix::sys::wait::wait();
	let usage_after = nix::sys::resource::getrusage(UsageWho::RUSAGE_CHILDREN)
		.map_err(|err| PrepareError::Panic(err.to_string()))?;
	let cpu_tv = (get_total_cpu_usage(usage_after) - get_total_cpu_usage(usage_before)) as u64;

	return match status {
		Ok(nix::sys::wait::WaitStatus::Exited(_, libc::EXIT_SUCCESS)) => {
			let result: Result<Response, PrepareError> = parity_scale_codec::decode_from_bytes(
				bytes::Bytes::copy_from_slice(received_data.as_slice()),
			)
			.map_err(|e| PrepareError::Panic(e.to_string()))?;
			match result {
				Err(err) => Err(err),
				Ok(response) => {
					// Write the serialized artifact into a temp file.
					//
					// PVF host only keeps artifacts statuses in its memory,
					// successfully compiled code gets stored on the disk (and
					// consequently deserialized by execute-workers). The prepare worker
					// is only required to send `Ok` to the pool to indicate the
					// success.
					gum::debug!(
					target: LOG_TARGET,
					%worker_pid,
					"worker: writing artifact to {}",
					temp_artifact_dest.display(),
					);
					if let Err(err) =
						tokio::fs::write(&temp_artifact_dest, &response.artifact).await
					{
						return Err(PrepareError::Panic(format!("{:?}", err)))
					};

					Ok(PrepareStats {
						memory_stats: response.memory_stats,
						cpu_time_elapsed: Duration::from_secs(cpu_tv as u64),
					})
				},
			}
		},
		_ => {
			if cpu_tv >= timeout {
				return Err(PrepareError::TimedOut)
			}
			Err(PrepareError::Panic("child finished with unknown status".to_string()))
		},
	}
}

fn get_total_cpu_usage(rusage: Usage) -> u64 {
	return (rusage.user_time().tv_sec() +
		rusage.system_time().tv_sec() +
		((rusage.system_time().tv_usec() + rusage.user_time().tv_usec()) / 1_000_000) as i64)
		as u64
}<|MERGE_RESOLUTION|>--- conflicted
+++ resolved
@@ -185,127 +185,6 @@
 						)
 						.await
 					},
-<<<<<<< HEAD
-=======
-					Arc::clone(&condvar),
-					WaitOutcome::TimedOut,
-				)?;
-				// Spawn another thread for preparation.
-				let prepare_thread = thread::spawn_worker_thread(
-					"prepare thread",
-					move || {
-						#[allow(unused_mut)]
-						let mut result = prepare_artifact(pvf, cpu_time_start);
-
-						// Get the `ru_maxrss` stat. If supported, call getrusage for the thread.
-						#[cfg(target_os = "linux")]
-						let mut result = result
-							.map(|(artifact, elapsed)| (artifact, elapsed, get_max_rss_thread()));
-
-						// If we are pre-checking, check for runtime construction errors.
-						//
-						// As pre-checking is more strict than just preparation in terms of memory
-						// and time, it is okay to do extra checks here. This takes negligible time
-						// anyway.
-						if let PrepareJobKind::Prechecking = prepare_job_kind {
-							result = result.and_then(|output| {
-								runtime_construction_check(
-									output.0.as_ref(),
-									executor_params.as_ref(),
-								)?;
-								Ok(output)
-							});
-						}
-
-						result
-					},
-					Arc::clone(&condvar),
-					WaitOutcome::Finished,
-				)?;
-
-				let outcome = thread::wait_for_threads(condvar);
-
-				let result = match outcome {
-					WaitOutcome::Finished => {
-						let _ = cpu_time_monitor_tx.send(());
-
-						match prepare_thread.join().unwrap_or_else(|err| {
-							Err(PrepareError::Panic(stringify_panic_payload(err)))
-						}) {
-							Err(err) => {
-								// Serialized error will be written into the socket.
-								Err(err)
-							},
-							Ok(ok) => {
-								cfg_if::cfg_if! {
-									if #[cfg(target_os = "linux")] {
-										let (artifact, cpu_time_elapsed, max_rss) = ok;
-									} else {
-										let (artifact, cpu_time_elapsed) = ok;
-									}
-								}
-
-								// Stop the memory stats worker and get its observed memory stats.
-								#[cfg(any(target_os = "linux", feature = "jemalloc-allocator"))]
-								let memory_tracker_stats = get_memory_tracker_loop_stats(memory_tracker_thread, worker_pid)
-									.await;
-								let memory_stats = MemoryStats {
-									#[cfg(any(
-										target_os = "linux",
-										feature = "jemalloc-allocator"
-									))]
-									memory_tracker_stats,
-									#[cfg(target_os = "linux")]
-									max_rss: extract_max_rss_stat(max_rss, worker_pid),
-								};
-
-								// Write the serialized artifact into a temp file.
-								//
-								// PVF host only keeps artifacts statuses in its memory,
-								// successfully compiled code gets stored on the disk (and
-								// consequently deserialized by execute-workers). The prepare worker
-								// is only required to send `Ok` to the pool to indicate the
-								// success.
-
-								gum::debug!(
-									target: LOG_TARGET,
-									%worker_pid,
-									"worker: writing artifact to {}",
-									temp_artifact_dest.display(),
-								);
-								tokio::fs::write(&temp_artifact_dest, &artifact).await?;
-
-								Ok(PrepareStats { cpu_time_elapsed, memory_stats })
-							},
-						}
-					},
-					// If the CPU thread is not selected, we signal it to end, the join handle is
-					// dropped and the thread will finish in the background.
-					WaitOutcome::TimedOut => {
-						match cpu_time_monitor_thread.join() {
-							Ok(Some(cpu_time_elapsed)) => {
-								// Log if we exceed the timeout and the other thread hasn't
-								// finished.
-								gum::warn!(
-									target: LOG_TARGET,
-									%worker_pid,
-									"prepare job took {}ms cpu time, exceeded prepare timeout {}ms",
-									cpu_time_elapsed.as_millis(),
-									preparation_timeout.as_millis(),
-								);
-								Err(PrepareError::TimedOut)
-							},
-							Ok(None) => Err(PrepareError::IoErr(
-								"error communicating over closed channel".into(),
-							)),
-							// Errors in this thread are independent of the PVF.
-							Err(err) => Err(PrepareError::IoErr(stringify_panic_payload(err))),
-						}
-					},
-					WaitOutcome::Pending => unreachable!(
-						"we run wait_while until the outcome is no longer pending; qed"
-					),
->>>>>>> 38c0604b
 				};
 				send_response(&mut stream, result)?;
 			}
@@ -348,7 +227,7 @@
 	mut pipe_write: os_pipe::PipeWriter,
 	preparation_timeout: Duration,
 	prepare_job_kind: PrepareJobKind,
-	executor_params: ExecutorParams,
+	executor_params: Arc<ExecutorParams>,
 ) -> ! {
 	nix::sys::resource::setrlimit(
 		Resource::RLIMIT_CPU,
@@ -383,7 +262,7 @@
 			// anyway.
 			if let PrepareJobKind::Prechecking = prepare_job_kind {
 				result = result.and_then(|output| {
-					runtime_construction_check(output.0.as_ref(), executor_params)?;
+					runtime_construction_check(&output.0, &executor_params)?;
 					Ok(output)
 				});
 			}
