--- conflicted
+++ resolved
@@ -14,12 +14,8 @@
 // You should have received a copy of the GNU General Public License
 // along with Polkadot.  If not, see <http://www.gnu.org/licenses/>.
 
-<<<<<<< HEAD
-#[allow(unused_imports)]
-=======
 //! General PVF host integration tests checking the functionality of the PVF host itself.
 
->>>>>>> f84b8971
 use assert_matches::assert_matches;
 use parity_scale_codec::Encode as _;
 use polkadot_node_core_pvf::{
