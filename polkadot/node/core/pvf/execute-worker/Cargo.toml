--- conflicted
+++ resolved
@@ -12,15 +12,9 @@
 [dependencies]
 cpu-time = "1.0.0"
 gum = { package = "tracing-gum", path = "../../../gum" }
-<<<<<<< HEAD
 cfg-if = "1.0"
 nix = { version = "0.27.1", features = ["process", "resource", "sched"] }
-libc = "0.2.139"
-=======
-os_pipe = "1.1.4"
-nix = { version = "0.27.1", features = ["process", "resource"] }
 libc = "0.2.152"
->>>>>>> caa987d2
 
 parity-scale-codec = { version = "3.6.1", default-features = false, features = ["derive"] }
 
