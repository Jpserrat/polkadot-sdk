// Copyright (C) Parity Technologies (UK) Ltd.
// This file is part of Polkadot.

// Polkadot is free software: you can redistribute it and/or modify
// it under the terms of the GNU General Public License as published by
// the Free Software Foundation, either version 3 of the License, or
// (at your option) any later version.

// Polkadot is distributed in the hope that it will be useful,
// but WITHOUT ANY WARRANTY; without even the implied warranty of
// MERCHANTABILITY or FITNESS FOR A PARTICULAR PURPOSE.  See the
// GNU General Public License for more details.

// You should have received a copy of the GNU General Public License
// along with Polkadot.  If not, see <http://www.gnu.org/licenses/>.

use super::*;
use ::test_helpers::{dummy_hash, make_valid_candidate_descriptor};
use assert_matches::assert_matches;
use futures::executor;
use polkadot_node_core_pvf::PrepareError;
use polkadot_node_subsystem::messages::AllMessages;
use polkadot_node_subsystem_test_helpers as test_helpers;
use polkadot_node_subsystem_util::reexports::SubsystemContext;
use polkadot_primitives::{HeadData, Id as ParaId, UpwardMessage};
use sp_core::testing::TaskExecutor;
use sp_keyring::Sr25519Keyring;

#[test]
fn correctly_checks_included_assumption() {
	let validation_data: PersistedValidationData = Default::default();
	let validation_code: ValidationCode = vec![1, 2, 3].into();

	let persisted_validation_data_hash = validation_data.hash();
	let relay_parent = [2; 32].into();
	let para_id = ParaId::from(5_u32);

	let descriptor = make_valid_candidate_descriptor(
		para_id,
		relay_parent,
		persisted_validation_data_hash,
		dummy_hash(),
		dummy_hash(),
		dummy_hash(),
		dummy_hash(),
		Sr25519Keyring::Alice,
	);

	let pool = TaskExecutor::new();
	let (mut ctx, mut ctx_handle) =
		test_helpers::make_subsystem_context::<AllMessages, _>(pool.clone());

	let (check_fut, check_result) = check_assumption_validation_data(
		ctx.sender(),
		&descriptor,
		OccupiedCoreAssumption::Included,
	)
	.remote_handle();

	let test_fut = async move {
		assert_matches!(
			ctx_handle.recv().await,
			AllMessages::RuntimeApi(RuntimeApiMessage::Request(
				rp,
				RuntimeApiRequest::PersistedValidationData(
					p,
					OccupiedCoreAssumption::Included,
					tx
				),
			)) => {
				assert_eq!(rp, relay_parent);
				assert_eq!(p, para_id);

				let _ = tx.send(Ok(Some(validation_data.clone())));
			}
		);

		assert_matches!(
			ctx_handle.recv().await,
			AllMessages::RuntimeApi(RuntimeApiMessage::Request(
				rp,
				RuntimeApiRequest::ValidationCode(p, OccupiedCoreAssumption::Included, tx)
			)) => {
				assert_eq!(rp, relay_parent);
				assert_eq!(p, para_id);

				let _ = tx.send(Ok(Some(validation_code.clone())));
			}
		);

		assert_matches!(check_result.await, AssumptionCheckOutcome::Matches(o, v) => {
			assert_eq!(o, validation_data);
			assert_eq!(v, validation_code);
		});
	};

	let test_fut = future::join(test_fut, check_fut);
	executor::block_on(test_fut);
}

#[test]
fn correctly_checks_timed_out_assumption() {
	let validation_data: PersistedValidationData = Default::default();
	let validation_code: ValidationCode = vec![1, 2, 3].into();

	let persisted_validation_data_hash = validation_data.hash();
	let relay_parent = [2; 32].into();
	let para_id = ParaId::from(5_u32);

	let descriptor = make_valid_candidate_descriptor(
		para_id,
		relay_parent,
		persisted_validation_data_hash,
		dummy_hash(),
		dummy_hash(),
		dummy_hash(),
		dummy_hash(),
		Sr25519Keyring::Alice,
	);

	let pool = TaskExecutor::new();
	let (mut ctx, mut ctx_handle) =
		test_helpers::make_subsystem_context::<AllMessages, _>(pool.clone());

	let (check_fut, check_result) = check_assumption_validation_data(
		ctx.sender(),
		&descriptor,
		OccupiedCoreAssumption::TimedOut,
	)
	.remote_handle();

	let test_fut = async move {
		assert_matches!(
			ctx_handle.recv().await,
			AllMessages::RuntimeApi(RuntimeApiMessage::Request(
				rp,
				RuntimeApiRequest::PersistedValidationData(
					p,
					OccupiedCoreAssumption::TimedOut,
					tx
				),
			)) => {
				assert_eq!(rp, relay_parent);
				assert_eq!(p, para_id);

				let _ = tx.send(Ok(Some(validation_data.clone())));
			}
		);

		assert_matches!(
			ctx_handle.recv().await,
			AllMessages::RuntimeApi(RuntimeApiMessage::Request(
				rp,
				RuntimeApiRequest::ValidationCode(p, OccupiedCoreAssumption::TimedOut, tx)
			)) => {
				assert_eq!(rp, relay_parent);
				assert_eq!(p, para_id);

				let _ = tx.send(Ok(Some(validation_code.clone())));
			}
		);

		assert_matches!(check_result.await, AssumptionCheckOutcome::Matches(o, v) => {
			assert_eq!(o, validation_data);
			assert_eq!(v, validation_code);
		});
	};

	let test_fut = future::join(test_fut, check_fut);
	executor::block_on(test_fut);
}

#[test]
fn check_is_bad_request_if_no_validation_data() {
	let validation_data: PersistedValidationData = Default::default();
	let persisted_validation_data_hash = validation_data.hash();
	let relay_parent = [2; 32].into();
	let para_id = ParaId::from(5_u32);

	let descriptor = make_valid_candidate_descriptor(
		para_id,
		relay_parent,
		persisted_validation_data_hash,
		dummy_hash(),
		dummy_hash(),
		dummy_hash(),
		dummy_hash(),
		Sr25519Keyring::Alice,
	);

	let pool = TaskExecutor::new();
	let (mut ctx, mut ctx_handle) =
		test_helpers::make_subsystem_context::<AllMessages, _>(pool.clone());

	let (check_fut, check_result) = check_assumption_validation_data(
		ctx.sender(),
		&descriptor,
		OccupiedCoreAssumption::Included,
	)
	.remote_handle();

	let test_fut = async move {
		assert_matches!(
			ctx_handle.recv().await,
			AllMessages::RuntimeApi(RuntimeApiMessage::Request(
				rp,
				RuntimeApiRequest::PersistedValidationData(
					p,
					OccupiedCoreAssumption::Included,
					tx
				),
			)) => {
				assert_eq!(rp, relay_parent);
				assert_eq!(p, para_id);

				let _ = tx.send(Ok(None));
			}
		);

		assert_matches!(check_result.await, AssumptionCheckOutcome::BadRequest);
	};

	let test_fut = future::join(test_fut, check_fut);
	executor::block_on(test_fut);
}

#[test]
fn check_is_bad_request_if_no_validation_code() {
	let validation_data: PersistedValidationData = Default::default();
	let persisted_validation_data_hash = validation_data.hash();
	let relay_parent = [2; 32].into();
	let para_id = ParaId::from(5_u32);

	let descriptor = make_valid_candidate_descriptor(
		para_id,
		relay_parent,
		persisted_validation_data_hash,
		dummy_hash(),
		dummy_hash(),
		dummy_hash(),
		dummy_hash(),
		Sr25519Keyring::Alice,
	);

	let pool = TaskExecutor::new();
	let (mut ctx, mut ctx_handle) =
		test_helpers::make_subsystem_context::<AllMessages, _>(pool.clone());

	let (check_fut, check_result) = check_assumption_validation_data(
		ctx.sender(),
		&descriptor,
		OccupiedCoreAssumption::TimedOut,
	)
	.remote_handle();

	let test_fut = async move {
		assert_matches!(
			ctx_handle.recv().await,
			AllMessages::RuntimeApi(RuntimeApiMessage::Request(
				rp,
				RuntimeApiRequest::PersistedValidationData(
					p,
					OccupiedCoreAssumption::TimedOut,
					tx
				),
			)) => {
				assert_eq!(rp, relay_parent);
				assert_eq!(p, para_id);

				let _ = tx.send(Ok(Some(validation_data.clone())));
			}
		);

		assert_matches!(
			ctx_handle.recv().await,
			AllMessages::RuntimeApi(RuntimeApiMessage::Request(
				rp,
				RuntimeApiRequest::ValidationCode(p, OccupiedCoreAssumption::TimedOut, tx)
			)) => {
				assert_eq!(rp, relay_parent);
				assert_eq!(p, para_id);

				let _ = tx.send(Ok(None));
			}
		);

		assert_matches!(check_result.await, AssumptionCheckOutcome::BadRequest);
	};

	let test_fut = future::join(test_fut, check_fut);
	executor::block_on(test_fut);
}

#[test]
fn check_does_not_match() {
	let validation_data: PersistedValidationData = Default::default();
	let relay_parent = Hash::repeat_byte(0x02);
	let para_id = ParaId::from(5_u32);

	let descriptor = make_valid_candidate_descriptor(
		para_id,
		relay_parent,
		Hash::from([3; 32]),
		dummy_hash(),
		dummy_hash(),
		dummy_hash(),
		dummy_hash(),
		Sr25519Keyring::Alice,
	);

	let pool = TaskExecutor::new();
	let (mut ctx, mut ctx_handle) =
		test_helpers::make_subsystem_context::<AllMessages, _>(pool.clone());

	let (check_fut, check_result) = check_assumption_validation_data(
		ctx.sender(),
		&descriptor,
		OccupiedCoreAssumption::Included,
	)
	.remote_handle();

	let test_fut = async move {
		assert_matches!(
			ctx_handle.recv().await,
			AllMessages::RuntimeApi(RuntimeApiMessage::Request(
				rp,
				RuntimeApiRequest::PersistedValidationData(
					p,
					OccupiedCoreAssumption::Included,
					tx
				),
			)) => {
				assert_eq!(rp, relay_parent);
				assert_eq!(p, para_id);

				let _ = tx.send(Ok(Some(validation_data.clone())));
			}
		);

		assert_matches!(check_result.await, AssumptionCheckOutcome::DoesNotMatch);
	};

	let test_fut = future::join(test_fut, check_fut);
	executor::block_on(test_fut);
}

struct MockValidateCandidateBackend {
	result_list: Vec<Result<WasmValidationResult, ValidationError>>,
	num_times_called: usize,
}

impl MockValidateCandidateBackend {
	fn with_hardcoded_result(result: Result<WasmValidationResult, ValidationError>) -> Self {
		Self { result_list: vec![result], num_times_called: 0 }
	}

	fn with_hardcoded_result_list(
		result_list: Vec<Result<WasmValidationResult, ValidationError>>,
	) -> Self {
		Self { result_list, num_times_called: 0 }
	}
}

#[async_trait]
impl ValidationBackend for MockValidateCandidateBackend {
	async fn validate_candidate(
		&mut self,
		_pvf: PvfPrepData,
		_timeout: Duration,
		_encoded_params: Vec<u8>,
	) -> Result<WasmValidationResult, ValidationError> {
		// This is expected to panic if called more times than expected, indicating an error in the
		// test.
		let result = self.result_list[self.num_times_called].clone();
		self.num_times_called += 1;

		result
	}

	async fn precheck_pvf(&mut self, _pvf: PvfPrepData) -> Result<PrepareStats, PrepareError> {
		unreachable!()
	}
}

#[test]
fn candidate_validation_ok_is_ok() {
	let validation_data = PersistedValidationData { max_pov_size: 1024, ..Default::default() };

	let pov = PoV { block_data: BlockData(vec![1; 32]) };
	let head_data = HeadData(vec![1, 1, 1]);
	let validation_code = ValidationCode(vec![2; 16]);

	let descriptor = make_valid_candidate_descriptor(
		ParaId::from(1_u32),
		dummy_hash(),
		validation_data.hash(),
		pov.hash(),
		validation_code.hash(),
		head_data.hash(),
		dummy_hash(),
		Sr25519Keyring::Alice,
	);

	let check = perform_basic_checks(
		&descriptor,
		validation_data.max_pov_size,
		&pov,
		&validation_code.hash(),
	);
	assert!(check.is_ok());

	let validation_result = WasmValidationResult {
		head_data,
		new_validation_code: Some(vec![2, 2, 2].into()),
		upward_messages: Default::default(),
		horizontal_messages: Default::default(),
		processed_downward_messages: 0,
		hrmp_watermark: 0,
	};

	let commitments = CandidateCommitments {
		head_data: validation_result.head_data.clone(),
		upward_messages: validation_result.upward_messages.clone(),
		horizontal_messages: validation_result.horizontal_messages.clone(),
		new_validation_code: validation_result.new_validation_code.clone(),
		processed_downward_messages: validation_result.processed_downward_messages,
		hrmp_watermark: validation_result.hrmp_watermark,
	};

	let candidate_receipt = CandidateReceipt { descriptor, commitments_hash: commitments.hash() };

	let v = executor::block_on(validate_candidate_exhaustive(
		MockValidateCandidateBackend::with_hardcoded_result(Ok(validation_result)),
		validation_data.clone(),
		validation_code,
		candidate_receipt,
		Arc::new(pov),
		ExecutorParams::default(),
		PvfExecKind::Backing,
		&Default::default(),
	))
	.unwrap();

	assert_matches!(v, ValidationResult::Valid(outputs, used_validation_data) => {
		assert_eq!(outputs.head_data, HeadData(vec![1, 1, 1]));
		assert_eq!(outputs.upward_messages, Vec::<UpwardMessage>::new());
		assert_eq!(outputs.horizontal_messages, Vec::new());
		assert_eq!(outputs.new_validation_code, Some(vec![2, 2, 2].into()));
		assert_eq!(outputs.hrmp_watermark, 0);
		assert_eq!(used_validation_data, validation_data);
	});
}

#[test]
fn candidate_validation_bad_return_is_invalid() {
	let validation_data = PersistedValidationData { max_pov_size: 1024, ..Default::default() };

	let pov = PoV { block_data: BlockData(vec![1; 32]) };
	let validation_code = ValidationCode(vec![2; 16]);

	let descriptor = make_valid_candidate_descriptor(
		ParaId::from(1_u32),
		dummy_hash(),
		validation_data.hash(),
		pov.hash(),
		validation_code.hash(),
		dummy_hash(),
		dummy_hash(),
		Sr25519Keyring::Alice,
	);

	let check = perform_basic_checks(
		&descriptor,
		validation_data.max_pov_size,
		&pov,
		&validation_code.hash(),
	);
	assert!(check.is_ok());

	let candidate_receipt = CandidateReceipt { descriptor, commitments_hash: Hash::zero() };

	let v = executor::block_on(validate_candidate_exhaustive(
		MockValidateCandidateBackend::with_hardcoded_result(Err(
			ValidationError::InvalidCandidate(WasmInvalidCandidate::HardTimeout),
		)),
		validation_data,
		validation_code,
		candidate_receipt,
		Arc::new(pov),
		ExecutorParams::default(),
		PvfExecKind::Backing,
		&Default::default(),
	))
	.unwrap();

	assert_matches!(v, ValidationResult::Invalid(InvalidCandidate::Timeout));
}

fn perform_basic_checks_on_valid_candidate(
	pov: &PoV,
	validation_code: &ValidationCode,
	validation_data: &PersistedValidationData,
	head_data_hash: Hash
) -> CandidateDescriptor {
	let descriptor = make_valid_candidate_descriptor(
		ParaId::from(1_u32),
		dummy_hash(),
		validation_data.hash(),
		pov.hash(),
		validation_code.hash(),
		head_data_hash,
		head_data_hash,
		Sr25519Keyring::Alice,
	);

	let check = perform_basic_checks(
		&descriptor,
		validation_data.max_pov_size,
		&pov,
		&validation_code.hash(),
	);
	assert!(check.is_ok());
	descriptor
}

// Test that we vote valid if we get `AmbiguousWorkerDeath`, retry, and then succeed.
#[test]
fn candidate_validation_one_ambiguous_error_is_valid() {
	let validation_data = PersistedValidationData { max_pov_size: 1024, ..Default::default() };

	let pov = PoV { block_data: BlockData(vec![1; 32]) };
	let head_data = HeadData(vec![1, 1, 1]);
	let validation_code = ValidationCode(vec![2; 16]);

	let descriptor = perform_basic_checks_on_valid_candidate(&pov, &validation_code, &validation_data, head_data.hash());

	let validation_result = WasmValidationResult {
		head_data,
		new_validation_code: Some(vec![2, 2, 2].into()),
		upward_messages: Default::default(),
		horizontal_messages: Default::default(),
		processed_downward_messages: 0,
		hrmp_watermark: 0,
	};

	let commitments = CandidateCommitments {
		head_data: validation_result.head_data.clone(),
		upward_messages: validation_result.upward_messages.clone(),
		horizontal_messages: validation_result.horizontal_messages.clone(),
		new_validation_code: validation_result.new_validation_code.clone(),
		processed_downward_messages: validation_result.processed_downward_messages,
		hrmp_watermark: validation_result.hrmp_watermark,
	};

	let candidate_receipt = CandidateReceipt { descriptor, commitments_hash: commitments.hash() };

	let v = executor::block_on(validate_candidate_exhaustive(
		MockValidateCandidateBackend::with_hardcoded_result_list(vec![
			Err(ValidationError::InvalidCandidate(WasmInvalidCandidate::AmbiguousWorkerDeath)),
			Ok(validation_result),
		]),
		validation_data.clone(),
		validation_code,
		candidate_receipt,
		Arc::new(pov),
		ExecutorParams::default(),
		PvfExecKind::Approval,
		&Default::default(),
	))
	.unwrap();

	assert_matches!(v, ValidationResult::Valid(outputs, used_validation_data) => {
		assert_eq!(outputs.head_data, HeadData(vec![1, 1, 1]));
		assert_eq!(outputs.upward_messages, Vec::<UpwardMessage>::new());
		assert_eq!(outputs.horizontal_messages, Vec::new());
		assert_eq!(outputs.new_validation_code, Some(vec![2, 2, 2].into()));
		assert_eq!(outputs.hrmp_watermark, 0);
		assert_eq!(used_validation_data, validation_data);
	});
}

#[test]
fn candidate_validation_multiple_ambiguous_errors_is_invalid() {
	let validation_data = PersistedValidationData { max_pov_size: 1024, ..Default::default() };

	let pov = PoV { block_data: BlockData(vec![1; 32]) };
	let validation_code = ValidationCode(vec![2; 16]);

	let descriptor = perform_basic_checks_on_valid_candidate(&pov, &validation_code, &validation_data, dummy_hash());

	let candidate_receipt = CandidateReceipt { descriptor, commitments_hash: Hash::zero() };

	let v = executor::block_on(validate_candidate_exhaustive(
		MockValidateCandidateBackend::with_hardcoded_result_list(vec![Err(
			ValidationError::InvalidCandidate(WasmInvalidCandidate::AmbiguousWorkerDeath),
		)]),
		validation_data,
		validation_code,
		candidate_receipt,
		Arc::new(pov),
		ExecutorParams::default(),
		PvfExecKind::Backing,
		&Default::default(),
	))
	.unwrap();

	assert_matches!(v, ValidationResult::Invalid(InvalidCandidate::ExecutionError(_)));
}

// Test that we retry for approval on internal errors.
#[test]
fn candidate_validation_retry_internal_errors() {
	let v = candidate_validation_retry_on_error_helper(
		PvfExecKind::Approval,
		vec![
			Err(InternalValidationError::HostCommunication("foo".into()).into()),
			// Throw an AWD error, we should still retry again.
			Err(ValidationError::InvalidCandidate(WasmInvalidCandidate::AmbiguousWorkerDeath)),
			// Throw another internal error.
			Err(InternalValidationError::HostCommunication("bar".into()).into()),
		],
	);
	assert_matches!(v, Err(ValidationFailed(s)) if s.contains("bar"));
}

// Test that we don't retry for backing on internal errors.
#[test]
fn candidate_validation_dont_retry_internal_errors() {
	let v = candidate_validation_retry_on_error_helper(
		PvfExecKind::Backing,
		vec![
			Err(InternalValidationError::HostCommunication("foo".into()).into()),
			// Throw an AWD error, we should still retry again.
			Err(ValidationError::InvalidCandidate(WasmInvalidCandidate::AmbiguousWorkerDeath)),
			// Throw another internal error.
			Err(InternalValidationError::HostCommunication("bar".into()).into()),
		],
	);

	assert_matches!(v, Err(ValidationFailed(s)) if s.contains("foo"));
}

// Test that we retry for approval on panic errors.
#[test]
fn candidate_validation_retry_panic_errors() {
	let v = candidate_validation_retry_on_error_helper(
		PvfExecKind::Approval,
		vec![
			Err(ValidationError::InvalidCandidate(WasmInvalidCandidate::Panic("foo".into()))),
			// Throw an AWD error, we should still retry again.
			Err(ValidationError::InvalidCandidate(WasmInvalidCandidate::AmbiguousWorkerDeath)),
			// Throw another panic error.
			Err(ValidationError::InvalidCandidate(WasmInvalidCandidate::Panic("bar".into()))),
		],
	);

	assert_matches!(v, Ok(ValidationResult::Invalid(InvalidCandidate::ExecutionError(s))) if s == "bar".to_string());
}

// Test that we don't retry for backing on panic errors.
#[test]
fn candidate_validation_dont_retry_panic_errors() {
	let v = candidate_validation_retry_on_error_helper(
		PvfExecKind::Backing,
		vec![
			Err(ValidationError::InvalidCandidate(WasmInvalidCandidate::Panic("foo".into()))),
			// Throw an AWD error, we should still retry again.
			Err(ValidationError::InvalidCandidate(WasmInvalidCandidate::AmbiguousWorkerDeath)),
			// Throw another panic error.
			Err(ValidationError::InvalidCandidate(WasmInvalidCandidate::Panic("bar".into()))),
		],
	);

	assert_matches!(v, Ok(ValidationResult::Invalid(InvalidCandidate::ExecutionError(s))) if s == "foo".to_string());
}

fn candidate_validation_retry_on_error_helper(
	exec_kind: PvfExecKind,
	mock_errors: Vec<Result<WasmValidationResult, ValidationError>>,
) -> Result<ValidationResult, ValidationFailed> {
	let validation_data = PersistedValidationData { max_pov_size: 1024, ..Default::default() };

	let pov = PoV { block_data: BlockData(vec![1; 32]) };
	let validation_code = ValidationCode(vec![2; 16]);

	let descriptor = make_valid_candidate_descriptor(
		ParaId::from(1_u32),
		dummy_hash(),
		validation_data.hash(),
		pov.hash(),
		validation_code.hash(),
		dummy_hash(),
		dummy_hash(),
		Sr25519Keyring::Alice,
	);

	let check = perform_basic_checks(
		&descriptor,
		validation_data.max_pov_size,
		&pov,
		&validation_code.hash(),
	);
	assert!(check.is_ok());

	let candidate_receipt = CandidateReceipt { descriptor, commitments_hash: Hash::zero() };

<<<<<<< HEAD
	return executor::block_on(validate_candidate_exhaustive(
		MockValidateCandidateBackend::with_hardcoded_result_list(mock_errors),
=======
	let v = executor::block_on(validate_candidate_exhaustive(
		MockValidateCandidateBackend::with_hardcoded_result_list(vec![
			Err(ValidationError::InvalidCandidate(WasmInvalidCandidate::JobError("foo".into()))),
			// Throw an AJD error, we should still retry again.
			Err(ValidationError::InvalidCandidate(WasmInvalidCandidate::AmbiguousJobDeath(
				"baz".into(),
			))),
			// Throw another panic error.
			Err(ValidationError::InvalidCandidate(WasmInvalidCandidate::JobError("bar".into()))),
		]),
>>>>>>> 54f84285
		validation_data,
		validation_code,
		candidate_receipt,
		Arc::new(pov),
		ExecutorParams::default(),
		exec_kind,
		&Default::default(),
	));
}

#[test]
fn candidate_validation_timeout_is_internal_error() {
	let validation_data = PersistedValidationData { max_pov_size: 1024, ..Default::default() };

	let pov = PoV { block_data: BlockData(vec![1; 32]) };
	let validation_code = ValidationCode(vec![2; 16]);

	let descriptor = make_valid_candidate_descriptor(
		ParaId::from(1_u32),
		dummy_hash(),
		validation_data.hash(),
		pov.hash(),
		validation_code.hash(),
		dummy_hash(),
		dummy_hash(),
		Sr25519Keyring::Alice,
	);

	let check = perform_basic_checks(
		&descriptor,
		validation_data.max_pov_size,
		&pov,
		&validation_code.hash(),
	);
	assert!(check.is_ok());

	let candidate_receipt = CandidateReceipt { descriptor, commitments_hash: Hash::zero() };

	let v = executor::block_on(validate_candidate_exhaustive(
		MockValidateCandidateBackend::with_hardcoded_result(Err(
			ValidationError::InvalidCandidate(WasmInvalidCandidate::HardTimeout),
		)),
		validation_data,
		validation_code,
		candidate_receipt,
		Arc::new(pov),
		ExecutorParams::default(),
		PvfExecKind::Backing,
		&Default::default(),
	));

	assert_matches!(v, Ok(ValidationResult::Invalid(InvalidCandidate::Timeout)));
}

#[test]
fn candidate_validation_commitment_hash_mismatch_is_invalid() {
	let validation_data = PersistedValidationData { max_pov_size: 1024, ..Default::default() };
	let pov = PoV { block_data: BlockData(vec![0xff; 32]) };
	let validation_code = ValidationCode(vec![0xff; 16]);
	let head_data = HeadData(vec![1, 1, 1]);

	let candidate_receipt = CandidateReceipt {
		descriptor: make_valid_candidate_descriptor(
			ParaId::from(1_u32),
			validation_data.parent_head.hash(),
			validation_data.hash(),
			pov.hash(),
			validation_code.hash(),
			head_data.hash(),
			dummy_hash(),
			Sr25519Keyring::Alice,
		),
		commitments_hash: Hash::zero(),
	};

	// This will result in different commitments for this candidate.
	let validation_result = WasmValidationResult {
		head_data,
		new_validation_code: None,
		upward_messages: Default::default(),
		horizontal_messages: Default::default(),
		processed_downward_messages: 0,
		hrmp_watermark: 12345,
	};

	let result = executor::block_on(validate_candidate_exhaustive(
		MockValidateCandidateBackend::with_hardcoded_result(Ok(validation_result)),
		validation_data,
		validation_code,
		candidate_receipt,
		Arc::new(pov),
		ExecutorParams::default(),
		PvfExecKind::Backing,
		&Default::default(),
	))
	.unwrap();

	// Ensure `post validation` check on the commitments hash works as expected.
	assert_matches!(result, ValidationResult::Invalid(InvalidCandidate::CommitmentsHashMismatch));
}

#[test]
fn candidate_validation_code_mismatch_is_invalid() {
	let validation_data = PersistedValidationData { max_pov_size: 1024, ..Default::default() };

	let pov = PoV { block_data: BlockData(vec![1; 32]) };
	let validation_code = ValidationCode(vec![2; 16]);

	let descriptor = make_valid_candidate_descriptor(
		ParaId::from(1_u32),
		dummy_hash(),
		validation_data.hash(),
		pov.hash(),
		ValidationCode(vec![1; 16]).hash(),
		dummy_hash(),
		dummy_hash(),
		Sr25519Keyring::Alice,
	);

	let check = perform_basic_checks(
		&descriptor,
		validation_data.max_pov_size,
		&pov,
		&validation_code.hash(),
	);
	assert_matches!(check, Err(InvalidCandidate::CodeHashMismatch));

	let candidate_receipt = CandidateReceipt { descriptor, commitments_hash: Hash::zero() };

	let pool = TaskExecutor::new();
	let (_ctx, _ctx_handle) = test_helpers::make_subsystem_context::<AllMessages, _>(pool.clone());

	let v = executor::block_on(validate_candidate_exhaustive(
		MockValidateCandidateBackend::with_hardcoded_result(Err(
			ValidationError::InvalidCandidate(WasmInvalidCandidate::HardTimeout),
		)),
		validation_data,
		validation_code,
		candidate_receipt,
		Arc::new(pov),
		ExecutorParams::default(),
		PvfExecKind::Backing,
		&Default::default(),
	))
	.unwrap();

	assert_matches!(v, ValidationResult::Invalid(InvalidCandidate::CodeHashMismatch));
}

#[test]
fn compressed_code_works() {
	let validation_data = PersistedValidationData { max_pov_size: 1024, ..Default::default() };
	let pov = PoV { block_data: BlockData(vec![1; 32]) };
	let head_data = HeadData(vec![1, 1, 1]);

	let raw_code = vec![2u8; 16];
	let validation_code = sp_maybe_compressed_blob::compress(&raw_code, VALIDATION_CODE_BOMB_LIMIT)
		.map(ValidationCode)
		.unwrap();

	let descriptor = make_valid_candidate_descriptor(
		ParaId::from(1_u32),
		dummy_hash(),
		validation_data.hash(),
		pov.hash(),
		validation_code.hash(),
		head_data.hash(),
		dummy_hash(),
		Sr25519Keyring::Alice,
	);

	let validation_result = WasmValidationResult {
		head_data,
		new_validation_code: None,
		upward_messages: Default::default(),
		horizontal_messages: Default::default(),
		processed_downward_messages: 0,
		hrmp_watermark: 0,
	};

	let commitments = CandidateCommitments {
		head_data: validation_result.head_data.clone(),
		upward_messages: validation_result.upward_messages.clone(),
		horizontal_messages: validation_result.horizontal_messages.clone(),
		new_validation_code: validation_result.new_validation_code.clone(),
		processed_downward_messages: validation_result.processed_downward_messages,
		hrmp_watermark: validation_result.hrmp_watermark,
	};

	let candidate_receipt = CandidateReceipt { descriptor, commitments_hash: commitments.hash() };

	let v = executor::block_on(validate_candidate_exhaustive(
		MockValidateCandidateBackend::with_hardcoded_result(Ok(validation_result)),
		validation_data,
		validation_code,
		candidate_receipt,
		Arc::new(pov),
		ExecutorParams::default(),
		PvfExecKind::Backing,
		&Default::default(),
	));

	assert_matches!(v, Ok(ValidationResult::Valid(_, _)));
}

#[test]
fn code_decompression_failure_is_error() {
	let validation_data = PersistedValidationData { max_pov_size: 1024, ..Default::default() };
	let pov = PoV { block_data: BlockData(vec![1; 32]) };
	let head_data = HeadData(vec![1, 1, 1]);

	let raw_code = vec![2u8; VALIDATION_CODE_BOMB_LIMIT + 1];
	let validation_code =
		sp_maybe_compressed_blob::compress(&raw_code, VALIDATION_CODE_BOMB_LIMIT + 1)
			.map(ValidationCode)
			.unwrap();

	let descriptor = make_valid_candidate_descriptor(
		ParaId::from(1_u32),
		dummy_hash(),
		validation_data.hash(),
		pov.hash(),
		validation_code.hash(),
		head_data.hash(),
		dummy_hash(),
		Sr25519Keyring::Alice,
	);

	let validation_result = WasmValidationResult {
		head_data,
		new_validation_code: None,
		upward_messages: Default::default(),
		horizontal_messages: Default::default(),
		processed_downward_messages: 0,
		hrmp_watermark: 0,
	};

	let candidate_receipt = CandidateReceipt { descriptor, commitments_hash: Hash::zero() };

	let pool = TaskExecutor::new();
	let (_ctx, _ctx_handle) = test_helpers::make_subsystem_context::<AllMessages, _>(pool.clone());

	let v = executor::block_on(validate_candidate_exhaustive(
		MockValidateCandidateBackend::with_hardcoded_result(Ok(validation_result)),
		validation_data,
		validation_code,
		candidate_receipt,
		Arc::new(pov),
		ExecutorParams::default(),
		PvfExecKind::Backing,
		&Default::default(),
	));

	assert_matches!(v, Err(_));
}

#[test]
fn pov_decompression_failure_is_invalid() {
	let validation_data =
		PersistedValidationData { max_pov_size: POV_BOMB_LIMIT as u32, ..Default::default() };
	let head_data = HeadData(vec![1, 1, 1]);

	let raw_block_data = vec![2u8; POV_BOMB_LIMIT + 1];
	let pov = sp_maybe_compressed_blob::compress(&raw_block_data, POV_BOMB_LIMIT + 1)
		.map(|raw| PoV { block_data: BlockData(raw) })
		.unwrap();

	let validation_code = ValidationCode(vec![2; 16]);

	let descriptor = make_valid_candidate_descriptor(
		ParaId::from(1_u32),
		dummy_hash(),
		validation_data.hash(),
		pov.hash(),
		validation_code.hash(),
		head_data.hash(),
		dummy_hash(),
		Sr25519Keyring::Alice,
	);

	let validation_result = WasmValidationResult {
		head_data,
		new_validation_code: None,
		upward_messages: Default::default(),
		horizontal_messages: Default::default(),
		processed_downward_messages: 0,
		hrmp_watermark: 0,
	};

	let candidate_receipt = CandidateReceipt { descriptor, commitments_hash: Hash::zero() };

	let pool = TaskExecutor::new();
	let (_ctx, _ctx_handle) = test_helpers::make_subsystem_context::<AllMessages, _>(pool.clone());

	let v = executor::block_on(validate_candidate_exhaustive(
		MockValidateCandidateBackend::with_hardcoded_result(Ok(validation_result)),
		validation_data,
		validation_code,
		candidate_receipt,
		Arc::new(pov),
		ExecutorParams::default(),
		PvfExecKind::Backing,
		&Default::default(),
	));

	assert_matches!(v, Ok(ValidationResult::Invalid(InvalidCandidate::PoVDecompressionFailure)));
}

struct MockPreCheckBackend {
	result: Result<PrepareStats, PrepareError>,
}

impl MockPreCheckBackend {
	fn with_hardcoded_result(result: Result<PrepareStats, PrepareError>) -> Self {
		Self { result }
	}
}

#[async_trait]
impl ValidationBackend for MockPreCheckBackend {
	async fn validate_candidate(
		&mut self,
		_pvf: PvfPrepData,
		_timeout: Duration,
		_encoded_params: Vec<u8>,
	) -> Result<WasmValidationResult, ValidationError> {
		unreachable!()
	}

	async fn precheck_pvf(&mut self, _pvf: PvfPrepData) -> Result<PrepareStats, PrepareError> {
		self.result.clone()
	}
}

#[test]
fn precheck_works() {
	let relay_parent = [3; 32].into();
	let validation_code = ValidationCode(vec![3; 16]);
	let validation_code_hash = validation_code.hash();

	let pool = TaskExecutor::new();
	let (mut ctx, mut ctx_handle) =
		test_helpers::make_subsystem_context::<AllMessages, _>(pool.clone());

	let (check_fut, check_result) = precheck_pvf(
		ctx.sender(),
		MockPreCheckBackend::with_hardcoded_result(Ok(PrepareStats::default())),
		relay_parent,
		validation_code_hash,
	)
	.remote_handle();

	let test_fut = async move {
		assert_matches!(
			ctx_handle.recv().await,
			AllMessages::RuntimeApi(RuntimeApiMessage::Request(
				rp,
				RuntimeApiRequest::ValidationCodeByHash(
					vch,
					tx
				),
			)) => {
				assert_eq!(vch, validation_code_hash);
				assert_eq!(rp, relay_parent);

				let _ = tx.send(Ok(Some(validation_code.clone())));
			}
		);
		assert_matches!(
			ctx_handle.recv().await,
			AllMessages::RuntimeApi(
				RuntimeApiMessage::Request(_, RuntimeApiRequest::SessionIndexForChild(tx))
			) => {
				tx.send(Ok(1u32.into())).unwrap();
			}
		);
		assert_matches!(
			ctx_handle.recv().await,
			AllMessages::RuntimeApi(
				RuntimeApiMessage::Request(_, RuntimeApiRequest::SessionExecutorParams(_, tx))
			) => {
				tx.send(Ok(Some(ExecutorParams::default()))).unwrap();
			}
		);
		assert_matches!(check_result.await, PreCheckOutcome::Valid);
	};

	let test_fut = future::join(test_fut, check_fut);
	executor::block_on(test_fut);
}

#[test]
fn precheck_invalid_pvf_blob_compression() {
	let relay_parent = [3; 32].into();

	let raw_code = vec![2u8; VALIDATION_CODE_BOMB_LIMIT + 1];
	let validation_code =
		sp_maybe_compressed_blob::compress(&raw_code, VALIDATION_CODE_BOMB_LIMIT + 1)
			.map(ValidationCode)
			.unwrap();
	let validation_code_hash = validation_code.hash();

	let pool = TaskExecutor::new();
	let (mut ctx, mut ctx_handle) =
		test_helpers::make_subsystem_context::<AllMessages, _>(pool.clone());

	let (check_fut, check_result) = precheck_pvf(
		ctx.sender(),
		MockPreCheckBackend::with_hardcoded_result(Ok(PrepareStats::default())),
		relay_parent,
		validation_code_hash,
	)
	.remote_handle();

	let test_fut = async move {
		assert_matches!(
			ctx_handle.recv().await,
			AllMessages::RuntimeApi(RuntimeApiMessage::Request(
				rp,
				RuntimeApiRequest::ValidationCodeByHash(
					vch,
					tx
				),
			)) => {
				assert_eq!(vch, validation_code_hash);
				assert_eq!(rp, relay_parent);

				let _ = tx.send(Ok(Some(validation_code.clone())));
			}
		);
		assert_matches!(
			ctx_handle.recv().await,
			AllMessages::RuntimeApi(
				RuntimeApiMessage::Request(_, RuntimeApiRequest::SessionIndexForChild(tx))
			) => {
				tx.send(Ok(1u32.into())).unwrap();
			}
		);
		assert_matches!(
			ctx_handle.recv().await,
			AllMessages::RuntimeApi(
				RuntimeApiMessage::Request(_, RuntimeApiRequest::SessionExecutorParams(_, tx))
			) => {
				tx.send(Ok(Some(ExecutorParams::default()))).unwrap();
			}
		);
		assert_matches!(check_result.await, PreCheckOutcome::Invalid);
	};

	let test_fut = future::join(test_fut, check_fut);
	executor::block_on(test_fut);
}

#[test]
fn precheck_properly_classifies_outcomes() {
	let inner = |prepare_result, precheck_outcome| {
		let relay_parent = [3; 32].into();
		let validation_code = ValidationCode(vec![3; 16]);
		let validation_code_hash = validation_code.hash();

		let pool = TaskExecutor::new();
		let (mut ctx, mut ctx_handle) =
			test_helpers::make_subsystem_context::<AllMessages, _>(pool.clone());

		let (check_fut, check_result) = precheck_pvf(
			ctx.sender(),
			MockPreCheckBackend::with_hardcoded_result(prepare_result),
			relay_parent,
			validation_code_hash,
		)
		.remote_handle();

		let test_fut = async move {
			assert_matches!(
				ctx_handle.recv().await,
				AllMessages::RuntimeApi(RuntimeApiMessage::Request(
					rp,
					RuntimeApiRequest::ValidationCodeByHash(
						vch,
						tx
					),
				)) => {
					assert_eq!(vch, validation_code_hash);
					assert_eq!(rp, relay_parent);

					let _ = tx.send(Ok(Some(validation_code.clone())));
				}
			);
			assert_matches!(
				ctx_handle.recv().await,
				AllMessages::RuntimeApi(
					RuntimeApiMessage::Request(_, RuntimeApiRequest::SessionIndexForChild(tx))
				) => {
					tx.send(Ok(1u32.into())).unwrap();
				}
			);
			assert_matches!(
				ctx_handle.recv().await,
				AllMessages::RuntimeApi(
					RuntimeApiMessage::Request(_, RuntimeApiRequest::SessionExecutorParams(_, tx))
				) => {
					tx.send(Ok(Some(ExecutorParams::default()))).unwrap();
				}
			);
			assert_eq!(check_result.await, precheck_outcome);
		};

		let test_fut = future::join(test_fut, check_fut);
		executor::block_on(test_fut);
	};

	inner(Err(PrepareError::Prevalidation("foo".to_owned())), PreCheckOutcome::Invalid);
	inner(Err(PrepareError::Preparation("bar".to_owned())), PreCheckOutcome::Invalid);
	inner(Err(PrepareError::JobError("baz".to_owned())), PreCheckOutcome::Invalid);

	inner(Err(PrepareError::TimedOut), PreCheckOutcome::Failed);
	inner(Err(PrepareError::IoErr("fizz".to_owned())), PreCheckOutcome::Failed);
}<|MERGE_RESOLUTION|>--- conflicted
+++ resolved
@@ -500,7 +500,7 @@
 	pov: &PoV,
 	validation_code: &ValidationCode,
 	validation_data: &PersistedValidationData,
-	head_data_hash: Hash
+	head_data_hash: Hash,
 ) -> CandidateDescriptor {
 	let descriptor = make_valid_candidate_descriptor(
 		ParaId::from(1_u32),
@@ -532,7 +532,12 @@
 	let head_data = HeadData(vec![1, 1, 1]);
 	let validation_code = ValidationCode(vec![2; 16]);
 
-	let descriptor = perform_basic_checks_on_valid_candidate(&pov, &validation_code, &validation_data, head_data.hash());
+	let descriptor = perform_basic_checks_on_valid_candidate(
+		&pov,
+		&validation_code,
+		&validation_data,
+		head_data.hash(),
+	);
 
 	let validation_result = WasmValidationResult {
 		head_data,
@@ -586,7 +591,12 @@
 	let pov = PoV { block_data: BlockData(vec![1; 32]) };
 	let validation_code = ValidationCode(vec![2; 16]);
 
-	let descriptor = perform_basic_checks_on_valid_candidate(&pov, &validation_code, &validation_data, dummy_hash());
+	let descriptor = perform_basic_checks_on_valid_candidate(
+		&pov,
+		&validation_code,
+		&validation_data,
+		dummy_hash(),
+	);
 
 	let candidate_receipt = CandidateReceipt { descriptor, commitments_hash: Hash::zero() };
 
@@ -614,8 +624,10 @@
 		PvfExecKind::Approval,
 		vec![
 			Err(InternalValidationError::HostCommunication("foo".into()).into()),
-			// Throw an AWD error, we should still retry again.
-			Err(ValidationError::InvalidCandidate(WasmInvalidCandidate::AmbiguousWorkerDeath)),
+			// Throw an AJD error, we should still retry again.
+			Err(ValidationError::InvalidCandidate(WasmInvalidCandidate::AmbiguousJobDeath(
+				"baz"into(),
+			))),
 			// Throw another internal error.
 			Err(InternalValidationError::HostCommunication("bar".into()).into()),
 		],
@@ -704,21 +716,8 @@
 
 	let candidate_receipt = CandidateReceipt { descriptor, commitments_hash: Hash::zero() };
 
-<<<<<<< HEAD
 	return executor::block_on(validate_candidate_exhaustive(
 		MockValidateCandidateBackend::with_hardcoded_result_list(mock_errors),
-=======
-	let v = executor::block_on(validate_candidate_exhaustive(
-		MockValidateCandidateBackend::with_hardcoded_result_list(vec![
-			Err(ValidationError::InvalidCandidate(WasmInvalidCandidate::JobError("foo".into()))),
-			// Throw an AJD error, we should still retry again.
-			Err(ValidationError::InvalidCandidate(WasmInvalidCandidate::AmbiguousJobDeath(
-				"baz".into(),
-			))),
-			// Throw another panic error.
-			Err(ValidationError::InvalidCandidate(WasmInvalidCandidate::JobError("bar".into()))),
-		]),
->>>>>>> 54f84285
 		validation_data,
 		validation_code,
 		candidate_receipt,
