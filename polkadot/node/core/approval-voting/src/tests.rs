--- conflicted
+++ resolved
@@ -2704,17 +2704,12 @@
 
 	assert_matches!(
 		overseer_recv(virtual_overseer).await,
-<<<<<<< HEAD
-		AllMessages::CandidateValidation(CandidateValidationMessage::ValidateFromExhaustive(_, _, _, _, _, timeout, tx)) if timeout == PvfExecKind::Approval => {
-			tx.send(Ok(ValidationResult::Valid(Default::default(), Default::default())))
-=======
 		AllMessages::CandidateValidation(CandidateValidationMessage::ValidateFromExhaustive {
-			exec_timeout_kind,
+			exec_kind,
 			response_sender,
 			..
-		}) if exec_timeout_kind == PvfExecTimeoutKind::Approval => {
+		}) if exec_kind == PvfExecKind::Approval => {
 			response_sender.send(Ok(ValidationResult::Valid(Default::default(), Default::default())))
->>>>>>> 37bb02ef
 				.unwrap();
 		}
 	);
