// Copyright (C) Parity Technologies (UK) Ltd.
// This file is part of Polkadot.

// Polkadot is free software: you can redistribute it and/or modify
// it under the terms of the GNU General Public License as published by
// the Free Software Foundation, either version 3 of the License, or
// (at your option) any later version.

// Polkadot is distributed in the hope that it will be useful,
// but WITHOUT ANY WARRANTY; without even the implied warranty of
// MERCHANTABILITY or FITNESS FOR A PARTICULAR PURPOSE.  See the
// GNU General Public License for more details.

// You should have received a copy of the GNU General Public License
// along with Polkadot.  If not, see <http://www.gnu.org/licenses/>.

//! The Approval Voting Subsystem.
//!
//! This subsystem is responsible for determining candidates to do approval checks
//! on, performing those approval checks, and tracking the assignments and approvals
//! of others. It uses this information to determine when candidates and blocks have
//! been sufficiently approved to finalize.

use jaeger::{hash_to_trace_identifier, PerLeafSpan};
use polkadot_node_jaeger as jaeger;
use polkadot_node_primitives::{
	approval::{
		v1::{BlockApprovalMeta, DelayTranche, IndirectSignedApprovalVote},
		v2::{
			AssignmentCertKindV2, BitfieldError, CandidateBitfield, CoreBitfield,
			IndirectAssignmentCertV2,
		},
	},
	ValidationResult, DISPUTE_WINDOW,
};
use polkadot_node_subsystem::{
	errors::RecoveryError,
	messages::{
		ApprovalCheckError, ApprovalCheckResult, ApprovalDistributionMessage,
		ApprovalVotingMessage, AssignmentCheckError, AssignmentCheckResult,
		AvailabilityRecoveryMessage, BlockDescription, CandidateValidationMessage, ChainApiMessage,
		ChainSelectionMessage, DisputeCoordinatorMessage, HighestApprovedAncestorBlock,
		RuntimeApiMessage, RuntimeApiRequest,
	},
	overseer, FromOrchestra, OverseerSignal, SpawnedSubsystem, SubsystemError, SubsystemResult,
	SubsystemSender,
};
use polkadot_node_subsystem_util::{
	self,
	database::Database,
	metrics::{self, prometheus},
	runtime::{Config as RuntimeInfoConfig, ExtendedSessionInfo, RuntimeInfo},
	TimeoutExt,
};
use polkadot_primitives::{
	ApprovalVote, BlockNumber, CandidateHash, CandidateIndex, CandidateReceipt, DisputeStatement,
	ExecutorParams, GroupIndex, Hash, PvfExecKind, SessionIndex, SessionInfo,
	ValidDisputeStatementKind, ValidatorId, ValidatorIndex, ValidatorPair, ValidatorSignature,
};
use sc_keystore::LocalKeystore;
use sp_application_crypto::Pair;
use sp_consensus::SyncOracle;
use sp_consensus_slots::Slot;

use futures::{
	channel::oneshot,
	future::{BoxFuture, RemoteHandle},
	prelude::*,
	stream::FuturesUnordered,
};

use std::{
	collections::{
		btree_map::Entry as BTMEntry, hash_map::Entry as HMEntry, BTreeMap, HashMap, HashSet,
	},
	sync::Arc,
	time::Duration,
};

use schnellru::{ByLength, LruMap};

use approval_checking::RequiredTranches;
use bitvec::{order::Lsb0, vec::BitVec};
use criteria::{AssignmentCriteria, RealAssignmentCriteria};
use persisted_entries::{ApprovalEntry, BlockEntry, CandidateEntry};
use time::{slot_number_to_tick, Clock, ClockExt, SystemClock, Tick};

mod approval_checking;
pub mod approval_db;
mod backend;
mod criteria;
mod import;
mod ops;
mod persisted_entries;
mod time;

use crate::{
	approval_db::v2::{Config as DatabaseConfig, DbBackend},
	backend::{Backend, OverlayedBackend},
	criteria::InvalidAssignmentReason,
};

#[cfg(test)]
mod tests;

const APPROVAL_CHECKING_TIMEOUT: Duration = Duration::from_secs(120);
/// How long are we willing to wait for approval signatures?
///
/// Value rather arbitrarily: Should not be hit in practice, it exists to more easily diagnose dead
/// lock issues for example.
const WAIT_FOR_SIGS_TIMEOUT: Duration = Duration::from_millis(500);
const APPROVAL_CACHE_SIZE: u32 = 1024;

const TICK_TOO_FAR_IN_FUTURE: Tick = 20; // 10 seconds.
const APPROVAL_DELAY: Tick = 2;
pub(crate) const LOG_TARGET: &str = "parachain::approval-voting";

/// Configuration for the approval voting subsystem
#[derive(Debug, Clone)]
pub struct Config {
	/// The column family in the DB where approval-voting data is stored.
	pub col_approval_data: u32,
	/// The slot duration of the consensus algorithm, in milliseconds. Should be evenly
	/// divisible by 500.
	pub slot_duration_millis: u64,
}

// The mode of the approval voting subsystem. It should start in a `Syncing` mode when it first
// starts, and then once it's reached the head of the chain it should move into the `Active` mode.
//
// In `Active` mode, the node is an active participant in the approvals protocol. When syncing,
// the node follows the new incoming blocks and finalized number, but does not yet participate.
//
// When transitioning from `Syncing` to `Active`, the node notifies the `ApprovalDistribution`
// subsystem of all unfinalized blocks and the candidates included within them, as well as all
// votes that the local node itself has cast on candidates within those blocks.
enum Mode {
	Active,
	Syncing(Box<dyn SyncOracle + Send>),
}

/// The approval voting subsystem.
pub struct ApprovalVotingSubsystem {
	/// `LocalKeystore` is needed for assignment keys, but not necessarily approval keys.
	///
	/// We do a lot of VRF signing and need the keys to have low latency.
	keystore: Arc<LocalKeystore>,
	db_config: DatabaseConfig,
	slot_duration_millis: u64,
	db: Arc<dyn Database>,
	mode: Mode,
	metrics: Metrics,
}

#[derive(Clone)]
struct MetricsInner {
	imported_candidates_total: prometheus::Counter<prometheus::U64>,
	assignments_produced: prometheus::Histogram,
	approvals_produced_total: prometheus::CounterVec<prometheus::U64>,
	no_shows_total: prometheus::Counter<prometheus::U64>,
	wakeups_triggered_total: prometheus::Counter<prometheus::U64>,
	candidate_approval_time_ticks: prometheus::Histogram,
	block_approval_time_ticks: prometheus::Histogram,
	time_db_transaction: prometheus::Histogram,
	time_recover_and_approve: prometheus::Histogram,
	candidate_signatures_requests_total: prometheus::Counter<prometheus::U64>,
	unapproved_candidates_in_unfinalized_chain: prometheus::Gauge<prometheus::U64>,
}

/// Approval Voting metrics.
#[derive(Default, Clone)]
pub struct Metrics(Option<MetricsInner>);

impl Metrics {
	fn on_candidate_imported(&self) {
		if let Some(metrics) = &self.0 {
			metrics.imported_candidates_total.inc();
		}
	}

	fn on_assignment_produced(&self, tranche: DelayTranche) {
		if let Some(metrics) = &self.0 {
			metrics.assignments_produced.observe(tranche as f64);
		}
	}

	fn on_approval_stale(&self) {
		if let Some(metrics) = &self.0 {
			metrics.approvals_produced_total.with_label_values(&["stale"]).inc()
		}
	}

	fn on_approval_invalid(&self) {
		if let Some(metrics) = &self.0 {
			metrics.approvals_produced_total.with_label_values(&["invalid"]).inc()
		}
	}

	fn on_approval_unavailable(&self) {
		if let Some(metrics) = &self.0 {
			metrics.approvals_produced_total.with_label_values(&["unavailable"]).inc()
		}
	}

	fn on_approval_error(&self) {
		if let Some(metrics) = &self.0 {
			metrics.approvals_produced_total.with_label_values(&["internal error"]).inc()
		}
	}

	fn on_approval_produced(&self) {
		if let Some(metrics) = &self.0 {
			metrics.approvals_produced_total.with_label_values(&["success"]).inc()
		}
	}

	fn on_no_shows(&self, n: usize) {
		if let Some(metrics) = &self.0 {
			metrics.no_shows_total.inc_by(n as u64);
		}
	}

	fn on_wakeup(&self) {
		if let Some(metrics) = &self.0 {
			metrics.wakeups_triggered_total.inc();
		}
	}

	fn on_candidate_approved(&self, ticks: Tick) {
		if let Some(metrics) = &self.0 {
			metrics.candidate_approval_time_ticks.observe(ticks as f64);
		}
	}

	fn on_block_approved(&self, ticks: Tick) {
		if let Some(metrics) = &self.0 {
			metrics.block_approval_time_ticks.observe(ticks as f64);
		}
	}

	fn on_candidate_signatures_request(&self) {
		if let Some(metrics) = &self.0 {
			metrics.candidate_signatures_requests_total.inc();
		}
	}

	fn time_db_transaction(&self) -> Option<metrics::prometheus::prometheus::HistogramTimer> {
		self.0.as_ref().map(|metrics| metrics.time_db_transaction.start_timer())
	}

	fn time_recover_and_approve(&self) -> Option<metrics::prometheus::prometheus::HistogramTimer> {
		self.0.as_ref().map(|metrics| metrics.time_recover_and_approve.start_timer())
	}

	fn on_unapproved_candidates_in_unfinalized_chain(&self, count: usize) {
		if let Some(metrics) = &self.0 {
			metrics.unapproved_candidates_in_unfinalized_chain.set(count as u64);
		}
	}
}

impl metrics::Metrics for Metrics {
	fn try_register(
		registry: &prometheus::Registry,
	) -> std::result::Result<Self, prometheus::PrometheusError> {
		let metrics = MetricsInner {
			imported_candidates_total: prometheus::register(
				prometheus::Counter::new(
					"polkadot_parachain_imported_candidates_total",
					"Number of candidates imported by the approval voting subsystem",
				)?,
				registry,
			)?,
			assignments_produced: prometheus::register(
				prometheus::Histogram::with_opts(
					prometheus::HistogramOpts::new(
						"polkadot_parachain_assignments_produced",
						"Assignments and tranches produced by the approval voting subsystem",
					).buckets(vec![0.0, 1.0, 2.0, 3.0, 4.0, 5.0, 10.0, 15.0, 25.0, 40.0, 70.0]),
				)?,
				registry,
			)?,
			approvals_produced_total: prometheus::register(
				prometheus::CounterVec::new(
					prometheus::Opts::new(
						"polkadot_parachain_approvals_produced_total",
						"Number of approvals produced by the approval voting subsystem",
					),
					&["status"]
				)?,
				registry,
			)?,
			no_shows_total: prometheus::register(
				prometheus::Counter::new(
					"polkadot_parachain_approvals_no_shows_total",
					"Number of assignments which became no-shows in the approval voting subsystem",
				)?,
				registry,
			)?,
			wakeups_triggered_total: prometheus::register(
				prometheus::Counter::new(
					"polkadot_parachain_approvals_wakeups_total",
					"Number of times we woke up to process a candidate in the approval voting subsystem",
				)?,
				registry,
			)?,
			candidate_approval_time_ticks: prometheus::register(
				prometheus::Histogram::with_opts(
					prometheus::HistogramOpts::new(
						"polkadot_parachain_approvals_candidate_approval_time_ticks",
						"Number of ticks (500ms) to approve candidates.",
					).buckets(vec![6.0, 12.0, 18.0, 24.0, 30.0, 36.0, 72.0, 100.0, 144.0]),
				)?,
				registry,
			)?,
			block_approval_time_ticks: prometheus::register(
				prometheus::Histogram::with_opts(
					prometheus::HistogramOpts::new(
						"polkadot_parachain_approvals_blockapproval_time_ticks",
						"Number of ticks (500ms) to approve blocks.",
					).buckets(vec![6.0, 12.0, 18.0, 24.0, 30.0, 36.0, 72.0, 100.0, 144.0]),
				)?,
				registry,
			)?,
			time_db_transaction: prometheus::register(
				prometheus::Histogram::with_opts(
					prometheus::HistogramOpts::new(
						"polkadot_parachain_time_approval_db_transaction",
						"Time spent writing an approval db transaction.",
					)
				)?,
				registry,
			)?,
			time_recover_and_approve: prometheus::register(
				prometheus::Histogram::with_opts(
					prometheus::HistogramOpts::new(
						"polkadot_parachain_time_recover_and_approve",
						"Time spent recovering and approving data in approval voting",
					)
				)?,
				registry,
			)?,
			candidate_signatures_requests_total: prometheus::register(
				prometheus::Counter::new(
					"polkadot_parachain_approval_candidate_signatures_requests_total",
					"Number of times signatures got requested by other subsystems",
				)?,
				registry,
			)?,
			unapproved_candidates_in_unfinalized_chain: prometheus::register(
				prometheus::Gauge::new(
					"polkadot_parachain_approval_unapproved_candidates_in_unfinalized_chain",
					"Number of unapproved candidates in unfinalized chain",
				)?,
				registry,
			)?,
		};

		Ok(Metrics(Some(metrics)))
	}
}

impl ApprovalVotingSubsystem {
	/// Create a new approval voting subsystem with the given keystore, config, and database.
	pub fn with_config(
		config: Config,
		db: Arc<dyn Database>,
		keystore: Arc<LocalKeystore>,
		sync_oracle: Box<dyn SyncOracle + Send>,
		metrics: Metrics,
	) -> Self {
		ApprovalVotingSubsystem {
			keystore,
			slot_duration_millis: config.slot_duration_millis,
			db,
			db_config: DatabaseConfig { col_approval_data: config.col_approval_data },
			mode: Mode::Syncing(sync_oracle),
			metrics,
		}
	}

	/// Revert to the block corresponding to the specified `hash`.
	/// The operation is not allowed for blocks older than the last finalized one.
	pub fn revert_to(&self, hash: Hash) -> Result<(), SubsystemError> {
		let config =
			approval_db::v2::Config { col_approval_data: self.db_config.col_approval_data };
		let mut backend = approval_db::v2::DbBackend::new(self.db.clone(), config);
		let mut overlay = OverlayedBackend::new(&backend);

		ops::revert_to(&mut overlay, hash)?;

		let ops = overlay.into_write_ops();
		backend.write(ops)
	}
}

// Checks and logs approval vote db state. It is perfectly normal to start with an
// empty approval vote DB if we changed DB type or the node will sync from scratch.
fn db_sanity_check(db: Arc<dyn Database>, config: DatabaseConfig) -> SubsystemResult<()> {
	let backend = DbBackend::new(db, config);
	let all_blocks = backend.load_all_blocks()?;

	if all_blocks.is_empty() {
		gum::info!(target: LOG_TARGET, "Starting with an empty approval vote DB.",);
	} else {
		gum::debug!(
			target: LOG_TARGET,
			"Starting with {} blocks in approval vote DB.",
			all_blocks.len()
		);
	}

	Ok(())
}

#[overseer::subsystem(ApprovalVoting, error = SubsystemError, prefix = self::overseer)]
impl<Context: Send> ApprovalVotingSubsystem {
	fn start(self, ctx: Context) -> SpawnedSubsystem {
		let backend = DbBackend::new(self.db.clone(), self.db_config);
		let future = run::<DbBackend, Context>(
			ctx,
			self,
			Box::new(SystemClock),
			Box::new(RealAssignmentCriteria),
			backend,
		)
		.map_err(|e| SubsystemError::with_origin("approval-voting", e))
		.boxed();

		SpawnedSubsystem { name: "approval-voting-subsystem", future }
	}
}

#[derive(Debug, Clone)]
struct ApprovalVoteRequest {
	validator_index: ValidatorIndex,
	block_hash: Hash,
}

#[derive(Default)]
struct Wakeups {
	// Tick -> [(Relay Block, Candidate Hash)]
	wakeups: BTreeMap<Tick, Vec<(Hash, CandidateHash)>>,
	reverse_wakeups: HashMap<(Hash, CandidateHash), Tick>,
	block_numbers: BTreeMap<BlockNumber, HashSet<Hash>>,
}

impl Wakeups {
	// Returns the first tick there exist wakeups for, if any.
	fn first(&self) -> Option<Tick> {
		self.wakeups.keys().next().map(|t| *t)
	}

	fn note_block(&mut self, block_hash: Hash, block_number: BlockNumber) {
		self.block_numbers.entry(block_number).or_default().insert(block_hash);
	}

	// Schedules a wakeup at the given tick. no-op if there is already an earlier or equal wake-up
	// for these values. replaces any later wakeup.
	fn schedule(
		&mut self,
		block_hash: Hash,
		block_number: BlockNumber,
		candidate_hash: CandidateHash,
		tick: Tick,
	) {
		if let Some(prev) = self.reverse_wakeups.get(&(block_hash, candidate_hash)) {
			if prev <= &tick {
				return
			}

			// we are replacing previous wakeup with an earlier one.
			if let BTMEntry::Occupied(mut entry) = self.wakeups.entry(*prev) {
				if let Some(pos) =
					entry.get().iter().position(|x| x == &(block_hash, candidate_hash))
				{
					entry.get_mut().remove(pos);
				}

				if entry.get().is_empty() {
					let _ = entry.remove_entry();
				}
			}
		} else {
			self.note_block(block_hash, block_number);
		}

		self.reverse_wakeups.insert((block_hash, candidate_hash), tick);
		self.wakeups.entry(tick).or_default().push((block_hash, candidate_hash));
	}

	fn prune_finalized_wakeups(
		&mut self,
		finalized_number: BlockNumber,
		spans: &mut HashMap<Hash, PerLeafSpan>,
	) {
		let after = self.block_numbers.split_off(&(finalized_number + 1));
		let pruned_blocks: HashSet<_> = std::mem::replace(&mut self.block_numbers, after)
			.into_iter()
			.flat_map(|(_number, hashes)| hashes)
			.collect();

		let mut pruned_wakeups = BTreeMap::new();
		self.reverse_wakeups.retain(|(h, c_h), tick| {
			let live = !pruned_blocks.contains(h);
			if !live {
				pruned_wakeups.entry(*tick).or_insert_with(HashSet::new).insert((*h, *c_h));
			}
			live
		});

		for (tick, pruned) in pruned_wakeups {
			if let BTMEntry::Occupied(mut entry) = self.wakeups.entry(tick) {
				entry.get_mut().retain(|wakeup| !pruned.contains(wakeup));
				if entry.get().is_empty() {
					let _ = entry.remove();
				}
			}
		}

		// Remove all spans that are associated with pruned blocks.
		spans.retain(|h, _| !pruned_blocks.contains(h));
	}

	// Get the wakeup for a particular block/candidate combo, if any.
	fn wakeup_for(&self, block_hash: Hash, candidate_hash: CandidateHash) -> Option<Tick> {
		self.reverse_wakeups.get(&(block_hash, candidate_hash)).map(|t| *t)
	}

	// Returns the next wakeup. this future never returns if there are no wakeups.
	async fn next(&mut self, clock: &(dyn Clock + Sync)) -> (Tick, Hash, CandidateHash) {
		match self.first() {
			None => future::pending().await,
			Some(tick) => {
				clock.wait(tick).await;
				match self.wakeups.entry(tick) {
					BTMEntry::Vacant(_) => {
						panic!("entry is known to exist since `first` was `Some`; qed")
					},
					BTMEntry::Occupied(mut entry) => {
						let (hash, candidate_hash) = entry.get_mut().pop()
							.expect("empty entries are removed here and in `schedule`; no other mutation of this map; qed");

						if entry.get().is_empty() {
							let _ = entry.remove();
						}

						self.reverse_wakeups.remove(&(hash, candidate_hash));

						(tick, hash, candidate_hash)
					},
				}
			},
		}
	}
}

struct ApprovalStatus {
	required_tranches: RequiredTranches,
	tranche_now: DelayTranche,
	block_tick: Tick,
}

#[derive(Copy, Clone)]
enum ApprovalOutcome {
	Approved,
	Failed,
	TimedOut,
}

struct ApprovalState {
	validator_index: ValidatorIndex,
	candidate_hash: CandidateHash,
	approval_outcome: ApprovalOutcome,
}

impl ApprovalState {
	fn approved(validator_index: ValidatorIndex, candidate_hash: CandidateHash) -> Self {
		Self { validator_index, candidate_hash, approval_outcome: ApprovalOutcome::Approved }
	}
	fn failed(validator_index: ValidatorIndex, candidate_hash: CandidateHash) -> Self {
		Self { validator_index, candidate_hash, approval_outcome: ApprovalOutcome::Failed }
	}
}

struct CurrentlyCheckingSet {
	candidate_hash_map: HashMap<CandidateHash, HashSet<Hash>>,
	currently_checking: FuturesUnordered<BoxFuture<'static, ApprovalState>>,
}

impl Default for CurrentlyCheckingSet {
	fn default() -> Self {
		Self { candidate_hash_map: HashMap::new(), currently_checking: FuturesUnordered::new() }
	}
}

impl CurrentlyCheckingSet {
	// This function will lazily launch approval voting work whenever the
	// candidate is not already undergoing validation.
	pub async fn insert_relay_block_hash(
		&mut self,
		candidate_hash: CandidateHash,
		validator_index: ValidatorIndex,
		relay_block: Hash,
		launch_work: impl Future<Output = SubsystemResult<RemoteHandle<ApprovalState>>>,
	) -> SubsystemResult<()> {
		match self.candidate_hash_map.entry(candidate_hash) {
			HMEntry::Occupied(mut entry) => {
				// validation already undergoing. just add the relay hash if unknown.
				entry.get_mut().insert(relay_block);
			},
			HMEntry::Vacant(entry) => {
				// validation not ongoing. launch work and time out the remote handle.
				entry.insert(HashSet::new()).insert(relay_block);
				let work = launch_work.await?;
				self.currently_checking.push(Box::pin(async move {
					match work.timeout(APPROVAL_CHECKING_TIMEOUT).await {
						None => ApprovalState {
							candidate_hash,
							validator_index,
							approval_outcome: ApprovalOutcome::TimedOut,
						},
						Some(approval_state) => approval_state,
					}
				}));
			},
		}

		Ok(())
	}

	pub async fn next(
		&mut self,
		approvals_cache: &mut LruMap<CandidateHash, ApprovalOutcome>,
	) -> (HashSet<Hash>, ApprovalState) {
		if !self.currently_checking.is_empty() {
			if let Some(approval_state) = self.currently_checking.next().await {
				let out = self
					.candidate_hash_map
					.remove(&approval_state.candidate_hash)
					.unwrap_or_default();
				approvals_cache
					.insert(approval_state.candidate_hash, approval_state.approval_outcome);
				return (out, approval_state)
			}
		}

		future::pending().await
	}
}

async fn get_extended_session_info<'a, Sender>(
	runtime_info: &'a mut RuntimeInfo,
	sender: &mut Sender,
	relay_parent: Hash,
	session_index: SessionIndex,
) -> Option<&'a ExtendedSessionInfo>
where
	Sender: SubsystemSender<RuntimeApiMessage>,
{
	match runtime_info
		.get_session_info_by_index(sender, relay_parent, session_index)
		.await
	{
		Ok(extended_info) => Some(&extended_info),
		Err(_) => {
			gum::debug!(
				target: LOG_TARGET,
				session = session_index,
				?relay_parent,
				"Can't obtain SessionInfo or ExecutorParams"
			);
			None
		},
	}
}

async fn get_session_info<'a, Sender>(
	runtime_info: &'a mut RuntimeInfo,
	sender: &mut Sender,
	relay_parent: Hash,
	session_index: SessionIndex,
) -> Option<&'a SessionInfo>
where
	Sender: SubsystemSender<RuntimeApiMessage>,
{
	get_extended_session_info(runtime_info, sender, relay_parent, session_index)
		.await
		.map(|extended_info| &extended_info.session_info)
}

struct State {
	keystore: Arc<LocalKeystore>,
	slot_duration_millis: u64,
	clock: Box<dyn Clock + Send + Sync>,
	assignment_criteria: Box<dyn AssignmentCriteria + Send + Sync>,
	spans: HashMap<Hash, jaeger::PerLeafSpan>,
}

#[overseer::contextbounds(ApprovalVoting, prefix = self::overseer)]
impl State {
	// Compute the required tranches for approval for this block and candidate combo.
	// Fails if there is no approval entry for the block under the candidate or no candidate entry
	// under the block, or if the session is out of bounds.
	async fn approval_status<Sender, 'a, 'b>(
		&'a self,
		sender: &mut Sender,
		session_info_provider: &'a mut RuntimeInfo,
		block_entry: &'a BlockEntry,
		candidate_entry: &'b CandidateEntry,
	) -> Option<(&'b ApprovalEntry, ApprovalStatus)>
	where
		Sender: SubsystemSender<RuntimeApiMessage>,
	{
		let session_info = match get_session_info(
			session_info_provider,
			sender,
			block_entry.parent_hash(),
			block_entry.session(),
		)
		.await
		{
			Some(s) => s,
			None => return None,
		};
		let block_hash = block_entry.block_hash();

		let tranche_now = self.clock.tranche_now(self.slot_duration_millis, block_entry.slot());
		let block_tick = slot_number_to_tick(self.slot_duration_millis, block_entry.slot());
		let no_show_duration = slot_number_to_tick(
			self.slot_duration_millis,
			Slot::from(u64::from(session_info.no_show_slots)),
		);

		if let Some(approval_entry) = candidate_entry.approval_entry(&block_hash) {
			let required_tranches = approval_checking::tranches_to_approve(
				approval_entry,
				candidate_entry.approvals(),
				tranche_now,
				block_tick,
				no_show_duration,
				session_info.needed_approvals as _,
			);

			let status = ApprovalStatus { required_tranches, block_tick, tranche_now };

			Some((approval_entry, status))
		} else {
			None
		}
	}
}

#[derive(Debug, Clone)]
enum Action {
	ScheduleWakeup {
		block_hash: Hash,
		block_number: BlockNumber,
		candidate_hash: CandidateHash,
		tick: Tick,
	},
	LaunchApproval {
		claimed_candidate_indices: CandidateBitfield,
		candidate_hash: CandidateHash,
		indirect_cert: IndirectAssignmentCertV2,
		assignment_tranche: DelayTranche,
		relay_block_hash: Hash,
		session: SessionIndex,
		executor_params: ExecutorParams,
		candidate: CandidateReceipt,
		backing_group: GroupIndex,
		distribute_assignment: bool,
	},
	NoteApprovedInChainSelection(Hash),
	IssueApproval(CandidateHash, ApprovalVoteRequest),
	BecomeActive,
	Conclude,
}

#[overseer::contextbounds(ApprovalVoting, prefix = self::overseer)]
async fn run<B, Context>(
	mut ctx: Context,
	mut subsystem: ApprovalVotingSubsystem,
	clock: Box<dyn Clock + Send + Sync>,
	assignment_criteria: Box<dyn AssignmentCriteria + Send + Sync>,
	mut backend: B,
) -> SubsystemResult<()>
where
	B: Backend,
{
	if let Err(err) = db_sanity_check(subsystem.db.clone(), subsystem.db_config) {
		gum::warn!(target: LOG_TARGET, ?err, "Could not run approval vote DB sanity check");
	}

	let mut state = State {
		keystore: subsystem.keystore,
		slot_duration_millis: subsystem.slot_duration_millis,
		clock,
		assignment_criteria,
		spans: HashMap::new(),
	};

	// `None` on start-up. Gets initialized/updated on leaf update
	let mut session_info_provider = RuntimeInfo::new_with_config(RuntimeInfoConfig {
		keystore: None,
		session_cache_lru_size: DISPUTE_WINDOW.get(),
	});
	let mut wakeups = Wakeups::default();
	let mut currently_checking_set = CurrentlyCheckingSet::default();
	let mut approvals_cache = LruMap::new(ByLength::new(APPROVAL_CACHE_SIZE));

	let mut last_finalized_height: Option<BlockNumber> = {
		let (tx, rx) = oneshot::channel();
		ctx.send_message(ChainApiMessage::FinalizedBlockNumber(tx)).await;
		match rx.await? {
			Ok(number) => Some(number),
			Err(err) => {
				gum::warn!(target: LOG_TARGET, ?err, "Failed fetching finalized number");
				None
			},
		}
	};

	loop {
		let mut overlayed_db = OverlayedBackend::new(&backend);
		let actions = futures::select! {
			(_tick, woken_block, woken_candidate) = wakeups.next(&*state.clock).fuse() => {
				subsystem.metrics.on_wakeup();
				process_wakeup(
					&mut ctx,
					&state,
					&mut overlayed_db,
					&mut session_info_provider,
					woken_block,
					woken_candidate,
					&subsystem.metrics,
				).await?
			}
			next_msg = ctx.recv().fuse() => {
				let mut actions = handle_from_overseer(
					&mut ctx,
					&mut state,
					&mut overlayed_db,
					&mut session_info_provider,
					&subsystem.metrics,
					next_msg?,
					&mut last_finalized_height,
					&mut wakeups,
				).await?;

				if let Mode::Syncing(ref mut oracle) = subsystem.mode {
					if !oracle.is_major_syncing() {
						// note that we're active before processing other actions.
						actions.insert(0, Action::BecomeActive)
					}
				}

				actions
			}
			approval_state = currently_checking_set.next(&mut approvals_cache).fuse() => {
				let mut actions = Vec::new();
				let (
					relay_block_hashes,
					ApprovalState {
						validator_index,
						candidate_hash,
						approval_outcome,
					}
				) = approval_state;

				if matches!(approval_outcome, ApprovalOutcome::Approved) {
					let mut approvals: Vec<Action> = relay_block_hashes
						.into_iter()
						.map(|block_hash|
							Action::IssueApproval(
								candidate_hash,
								ApprovalVoteRequest {
									validator_index,
									block_hash,
								},
							)
						)
						.collect();
					actions.append(&mut approvals);
				}

				actions
			}
		};

		if handle_actions(
			&mut ctx,
			&state,
			&mut overlayed_db,
			&mut session_info_provider,
			&subsystem.metrics,
			&mut wakeups,
			&mut currently_checking_set,
			&mut approvals_cache,
			&mut subsystem.mode,
			actions,
		)
		.await?
		{
			break
		}

		if !overlayed_db.is_empty() {
			let _timer = subsystem.metrics.time_db_transaction();
			let ops = overlayed_db.into_write_ops();
			backend.write(ops)?;
		}
	}

	Ok(())
}

// Handle actions is a function that accepts a set of instructions
// and subsequently updates the underlying approvals_db in accordance
// with the linear set of instructions passed in. Therefore, actions
// must be processed in series to ensure that earlier actions are not
// negated/corrupted by later actions being executed out-of-order.
//
// However, certain Actions can cause additional actions to need to be
// processed by this function. In order to preserve linearity, we would
// need to handle these newly generated actions before we finalize
// completing additional actions in the submitted sequence of actions.
//
// Since recursive async functions are not not stable yet, we are
// forced to modify the actions iterator on the fly whenever a new set
// of actions are generated by handling a single action.
//
// This particular problem statement is specified in issue 3311:
// 	https://github.com/paritytech/polkadot/issues/3311
//
// returns `true` if any of the actions was a `Conclude` command.
#[overseer::contextbounds(ApprovalVoting, prefix = self::overseer)]
async fn handle_actions<Context>(
	ctx: &mut Context,
	state: &State,
	overlayed_db: &mut OverlayedBackend<'_, impl Backend>,
	session_info_provider: &mut RuntimeInfo,
	metrics: &Metrics,
	wakeups: &mut Wakeups,
	currently_checking_set: &mut CurrentlyCheckingSet,
	approvals_cache: &mut LruMap<CandidateHash, ApprovalOutcome>,
	mode: &mut Mode,
	actions: Vec<Action>,
) -> SubsystemResult<bool> {
	let mut conclude = false;
	let mut actions_iter = actions.into_iter();
	while let Some(action) = actions_iter.next() {
		match action {
			Action::ScheduleWakeup { block_hash, block_number, candidate_hash, tick } => {
				wakeups.schedule(block_hash, block_number, candidate_hash, tick);
			},
			Action::IssueApproval(candidate_hash, approval_request) => {
				// Note that the IssueApproval action will create additional
				// actions that will need to all be processed before we can
				// handle the next action in the set passed to the ambient
				// function.
				//
				// In order to achieve this, we append the existing iterator
				// to the end of the iterator made up of these newly generated
				// actions.
				//
				// Note that chaining these iterators is O(n) as we must consume
				// the prior iterator.
				let next_actions: Vec<Action> = issue_approval(
					ctx,
					state,
					overlayed_db,
					session_info_provider,
					metrics,
					candidate_hash,
					approval_request,
				)
				.await?
				.into_iter()
				.map(|v| v.clone())
				.chain(actions_iter)
				.collect();

				actions_iter = next_actions.into_iter();
			},
			Action::LaunchApproval {
				claimed_candidate_indices,
				candidate_hash,
				indirect_cert,
				assignment_tranche,
				relay_block_hash,
				session,
				executor_params,
				candidate,
				backing_group,
				distribute_assignment,
			} => {
				// Don't launch approval work if the node is syncing.
				if let Mode::Syncing(_) = *mode {
					continue
				}

				let mut launch_approval_span = state
					.spans
					.get(&relay_block_hash)
					.map(|span| span.child("launch-approval"))
					.unwrap_or_else(|| jaeger::Span::new(candidate_hash, "launch-approval"))
					.with_trace_id(candidate_hash)
					.with_candidate(candidate_hash)
					.with_stage(jaeger::Stage::ApprovalChecking);

				metrics.on_assignment_produced(assignment_tranche);
				let block_hash = indirect_cert.block_hash;
				launch_approval_span.add_string_tag("block-hash", format!("{:?}", block_hash));
				let validator_index = indirect_cert.validator;

				if distribute_assignment {
					ctx.send_unbounded_message(ApprovalDistributionMessage::DistributeAssignment(
						indirect_cert,
						claimed_candidate_indices,
					));
				}

				match approvals_cache.get(&candidate_hash) {
					Some(ApprovalOutcome::Approved) => {
						let new_actions: Vec<Action> = std::iter::once(Action::IssueApproval(
							candidate_hash,
							ApprovalVoteRequest { validator_index, block_hash },
						))
						.map(|v| v.clone())
						.chain(actions_iter)
						.collect();
						actions_iter = new_actions.into_iter();
					},
					None => {
						let ctx = &mut *ctx;

						currently_checking_set
							.insert_relay_block_hash(
								candidate_hash,
								validator_index,
								relay_block_hash,
								async move {
									launch_approval(
										ctx,
										metrics.clone(),
										session,
										candidate,
										validator_index,
										block_hash,
										backing_group,
										executor_params,
										&launch_approval_span,
									)
									.await
								},
							)
							.await?;
					},
					Some(_) => {},
				}
			},
			Action::NoteApprovedInChainSelection(block_hash) => {
				let _span = state
					.spans
					.get(&block_hash)
					.map(|span| span.child("note-approved-in-chain-selection"))
					.unwrap_or_else(|| {
						jaeger::Span::new(block_hash, "note-approved-in-chain-selection")
					})
					.with_string_tag("block-hash", format!("{:?}", block_hash))
					.with_stage(jaeger::Stage::ApprovalChecking);
				ctx.send_message(ChainSelectionMessage::Approved(block_hash)).await;
			},
			Action::BecomeActive => {
				*mode = Mode::Active;

				let messages = distribution_messages_for_activation(overlayed_db, state)?;

				ctx.send_messages(messages.into_iter()).await;
			},
			Action::Conclude => {
				conclude = true;
			},
		}
	}

	Ok(conclude)
}

fn cores_to_candidate_indices(
	core_indices: &CoreBitfield,
	block_entry: &BlockEntry,
) -> Result<CandidateBitfield, BitfieldError> {
	let mut candidate_indices = Vec::new();

	// Map from core index to candidate index.
	for claimed_core_index in core_indices.iter_ones() {
		if let Some(candidate_index) = block_entry
			.candidates()
			.iter()
			.position(|(core_index, _)| core_index.0 == claimed_core_index as u32)
		{
			candidate_indices.push(candidate_index as CandidateIndex);
		}
	}

	CandidateBitfield::try_from(candidate_indices)
}

// Returns the claimed core bitfield from the assignment cert, the candidate hash and a
// `BlockEntry`. Can fail only for VRF Delay assignments for which we cannot find the candidate hash
// in the block entry which indicates a bug or corrupted storage.
fn get_assignment_core_indices(
	assignment: &AssignmentCertKindV2,
	candidate_hash: &CandidateHash,
	block_entry: &BlockEntry,
) -> Option<CoreBitfield> {
	match &assignment {
		AssignmentCertKindV2::RelayVRFModuloCompact { core_bitfield } =>
			Some(core_bitfield.clone()),
		AssignmentCertKindV2::RelayVRFModulo { sample: _ } => block_entry
			.candidates()
			.iter()
			.find(|(_core_index, h)| candidate_hash == h)
			.map(|(core_index, _candidate_hash)| {
				CoreBitfield::try_from(vec![*core_index]).expect("Not an empty vec; qed")
			}),
		AssignmentCertKindV2::RelayVRFDelay { core_index } =>
			Some(CoreBitfield::try_from(vec![*core_index]).expect("Not an empty vec; qed")),
	}
}

fn distribution_messages_for_activation(
	db: &OverlayedBackend<'_, impl Backend>,
	state: &State,
) -> SubsystemResult<Vec<ApprovalDistributionMessage>> {
	let all_blocks: Vec<Hash> = db.load_all_blocks()?;

	let mut approval_meta = Vec::with_capacity(all_blocks.len());
	let mut messages = Vec::new();

	messages.push(ApprovalDistributionMessage::NewBlocks(Vec::new())); // dummy value.

	for block_hash in all_blocks {
		let mut distribution_message_span = state
			.spans
			.get(&block_hash)
			.map(|span| span.child("distribution-messages-for-activation"))
			.unwrap_or_else(|| {
				jaeger::Span::new(block_hash, "distribution-messages-for-activation")
			})
			.with_stage(jaeger::Stage::ApprovalChecking)
			.with_string_tag("block-hash", format!("{:?}", block_hash));
		let block_entry = match db.load_block_entry(&block_hash)? {
			Some(b) => b,
			None => {
				gum::warn!(target: LOG_TARGET, ?block_hash, "Missing block entry");

				continue
			},
		};

		distribution_message_span.add_string_tag("block-hash", &block_hash.to_string());
		distribution_message_span
			.add_string_tag("parent-hash", &block_entry.parent_hash().to_string());
		approval_meta.push(BlockApprovalMeta {
			hash: block_hash,
			number: block_entry.block_number(),
			parent_hash: block_entry.parent_hash(),
			candidates: block_entry.candidates().iter().map(|(_, c_hash)| *c_hash).collect(),
			slot: block_entry.slot(),
			session: block_entry.session(),
		});

		for (i, (_, candidate_hash)) in block_entry.candidates().iter().enumerate() {
			let _candidate_span =
				distribution_message_span.child("candidate").with_candidate(*candidate_hash);
			let candidate_entry = match db.load_candidate_entry(&candidate_hash)? {
				Some(c) => c,
				None => {
					gum::warn!(
						target: LOG_TARGET,
						?block_hash,
						?candidate_hash,
						"Missing candidate entry",
					);

					continue
				},
			};

			match candidate_entry.approval_entry(&block_hash) {
				Some(approval_entry) => {
					match approval_entry.local_statements() {
						(None, None) | (None, Some(_)) => {}, // second is impossible case.
						(Some(assignment), None) => {
							if let Some(claimed_core_indices) = get_assignment_core_indices(
								&assignment.cert().kind,
								&candidate_hash,
								&block_entry,
							) {
								match cores_to_candidate_indices(
									&claimed_core_indices,
									&block_entry,
								) {
									Ok(bitfield) => messages.push(
										ApprovalDistributionMessage::DistributeAssignment(
											IndirectAssignmentCertV2 {
												block_hash,
												validator: assignment.validator_index(),
												cert: assignment.cert().clone(),
											},
											bitfield,
										),
									),
									Err(err) => {
										// Should never happen. If we fail here it means the
										// assignment is null (no cores claimed).
										gum::warn!(
											target: LOG_TARGET,
											?block_hash,
											?candidate_hash,
											?err,
											"Failed to create assignment bitfield",
										);
									},
								}
							} else {
								gum::warn!(
									target: LOG_TARGET,
									?block_hash,
									?candidate_hash,
									"Cannot get assignment claimed core indices",
								);
							}
						},
						(Some(assignment), Some(approval_sig)) => {
							if let Some(claimed_core_indices) = get_assignment_core_indices(
								&assignment.cert().kind,
								&candidate_hash,
								&block_entry,
							) {
								match cores_to_candidate_indices(
									&claimed_core_indices,
									&block_entry,
								) {
									Ok(bitfield) => messages.push(
										ApprovalDistributionMessage::DistributeAssignment(
											IndirectAssignmentCertV2 {
												block_hash,
												validator: assignment.validator_index(),
												cert: assignment.cert().clone(),
											},
											bitfield,
										),
									),
									Err(err) => {
										gum::warn!(
											target: LOG_TARGET,
											?block_hash,
											?candidate_hash,
											?err,
											"Failed to create assignment bitfield",
										);
										// If we didn't send assignment, we don't send approval.
										continue
									},
								}

								messages.push(ApprovalDistributionMessage::DistributeApproval(
									IndirectSignedApprovalVote {
										block_hash,
										candidate_index: i as _,
										validator: assignment.validator_index(),
										signature: approval_sig,
									},
								));
							} else {
								gum::warn!(
									target: LOG_TARGET,
									?block_hash,
									?candidate_hash,
									"Cannot get assignment claimed core indices",
								);
							}
						},
					}
				},
				None => {
					gum::warn!(
						target: LOG_TARGET,
						?block_hash,
						?candidate_hash,
						"Missing approval entry",
					);
				},
			}
		}
	}

	messages[0] = ApprovalDistributionMessage::NewBlocks(approval_meta);
	Ok(messages)
}

// Handle an incoming signal from the overseer. Returns true if execution should conclude.
#[overseer::contextbounds(ApprovalVoting, prefix = self::overseer)]
async fn handle_from_overseer<Context>(
	ctx: &mut Context,
	state: &mut State,
	db: &mut OverlayedBackend<'_, impl Backend>,
	session_info_provider: &mut RuntimeInfo,
	metrics: &Metrics,
	x: FromOrchestra<ApprovalVotingMessage>,
	last_finalized_height: &mut Option<BlockNumber>,
	wakeups: &mut Wakeups,
) -> SubsystemResult<Vec<Action>> {
	let actions = match x {
		FromOrchestra::Signal(OverseerSignal::ActiveLeaves(update)) => {
			let mut actions = Vec::new();
			if let Some(activated) = update.activated {
				let head = activated.hash;
				let approval_voting_span =
					jaeger::PerLeafSpan::new(activated.span, "approval-voting");
				state.spans.insert(head, approval_voting_span);
				match import::handle_new_head(
					ctx,
					state,
					db,
					session_info_provider,
					head,
					last_finalized_height,
				)
				.await
				{
					Err(e) => return Err(SubsystemError::with_origin("db", e)),
					Ok(block_imported_candidates) => {
						// Schedule wakeups for all imported candidates.
						for block_batch in block_imported_candidates {
							gum::debug!(
								target: LOG_TARGET,
								block_number = ?block_batch.block_number,
								block_hash = ?block_batch.block_hash,
								num_candidates = block_batch.imported_candidates.len(),
								"Imported new block.",
							);

							for (c_hash, c_entry) in block_batch.imported_candidates {
								metrics.on_candidate_imported();

								let our_tranche = c_entry
									.approval_entry(&block_batch.block_hash)
									.and_then(|a| a.our_assignment().map(|a| a.tranche()));

								if let Some(our_tranche) = our_tranche {
									let tick = our_tranche as Tick + block_batch.block_tick;
									gum::trace!(
										target: LOG_TARGET,
										tranche = our_tranche,
										candidate_hash = ?c_hash,
										block_hash = ?block_batch.block_hash,
										block_tick = block_batch.block_tick,
										"Scheduling first wakeup.",
									);

									// Our first wakeup will just be the tranche of our assignment,
									// if any. This will likely be superseded by incoming
									// assignments and approvals which trigger rescheduling.
									actions.push(Action::ScheduleWakeup {
										block_hash: block_batch.block_hash,
										block_number: block_batch.block_number,
										candidate_hash: c_hash,
										tick,
									});
								}
							}
						}
					},
				}
			}

			actions
		},
		FromOrchestra::Signal(OverseerSignal::BlockFinalized(block_hash, block_number)) => {
			gum::debug!(target: LOG_TARGET, ?block_hash, ?block_number, "Block finalized");
			*last_finalized_height = Some(block_number);

			crate::ops::canonicalize(db, block_number, block_hash)
				.map_err(|e| SubsystemError::with_origin("db", e))?;

			// `prune_finalized_wakeups` prunes all finalized block hashes. We prune spans
			// accordingly.
			wakeups.prune_finalized_wakeups(block_number, &mut state.spans);

			// // `prune_finalized_wakeups` prunes all finalized block hashes. We prune spans
			// accordingly. let hash_set =
			// wakeups.block_numbers.values().flatten().collect::<HashSet<_>>(); state.spans.
			// retain(|hash, _| hash_set.contains(hash));

			Vec::new()
		},
		FromOrchestra::Signal(OverseerSignal::Conclude) => {
			vec![Action::Conclude]
		},
		FromOrchestra::Communication { msg } => match msg {
			ApprovalVotingMessage::CheckAndImportAssignment(a, claimed_cores, res) => {
				let (check_outcome, actions) = check_and_import_assignment(
					ctx.sender(),
					state,
					db,
					session_info_provider,
					a,
					claimed_cores,
				)
				.await?;
				let _ = res.send(check_outcome);

				actions
			},
			ApprovalVotingMessage::CheckAndImportApproval(a, res) =>
				check_and_import_approval(
					ctx.sender(),
					state,
					db,
					session_info_provider,
					metrics,
					a,
					|r| {
						let _ = res.send(r);
					},
				)
				.await?
				.0,
			ApprovalVotingMessage::ApprovedAncestor(target, lower_bound, res) => {
				let mut approved_ancestor_span = state
					.spans
					.get(&target)
					.map(|span| span.child("approved-ancestor"))
					.unwrap_or_else(|| jaeger::Span::new(target, "approved-ancestor"))
					.with_stage(jaeger::Stage::ApprovalChecking)
					.with_string_tag("leaf", format!("{:?}", target));
				match handle_approved_ancestor(
					ctx,
					db,
					target,
					lower_bound,
					wakeups,
					&mut approved_ancestor_span,
					&metrics,
				)
				.await
				{
					Ok(v) => {
						let _ = res.send(v);
					},
					Err(e) => {
						let _ = res.send(None);
						return Err(e)
					},
				}

				Vec::new()
			},
			ApprovalVotingMessage::GetApprovalSignaturesForCandidate(candidate_hash, tx) => {
				metrics.on_candidate_signatures_request();
				get_approval_signatures_for_candidate(ctx, db, candidate_hash, tx).await?;
				Vec::new()
			},
		},
	};

	Ok(actions)
}

/// Retrieve approval signatures.
///
/// This involves an unbounded message send to approval-distribution, the caller has to ensure that
/// calls to this function are infrequent and bounded.
#[overseer::contextbounds(ApprovalVoting, prefix = self::overseer)]
async fn get_approval_signatures_for_candidate<Context>(
	ctx: &mut Context,
	db: &OverlayedBackend<'_, impl Backend>,
	candidate_hash: CandidateHash,
	tx: oneshot::Sender<HashMap<ValidatorIndex, ValidatorSignature>>,
) -> SubsystemResult<()> {
	let send_votes = |votes| {
		if let Err(_) = tx.send(votes) {
			gum::debug!(
				target: LOG_TARGET,
				"Sending approval signatures back failed, as receiver got closed."
			);
		}
	};
	let entry = match db.load_candidate_entry(&candidate_hash)? {
		None => {
			send_votes(HashMap::new());
			gum::debug!(
				target: LOG_TARGET,
				?candidate_hash,
				"Sent back empty votes because the candidate was not found in db."
			);
			return Ok(())
		},
		Some(e) => e,
	};

	let relay_hashes = entry.block_assignments.keys();

	let mut candidate_indices = HashSet::new();
	// Retrieve `CoreIndices`/`CandidateIndices` as required by approval-distribution:
	for hash in relay_hashes {
		let entry = match db.load_block_entry(hash)? {
			None => {
				gum::debug!(
					target: LOG_TARGET,
					?candidate_hash,
					?hash,
					"Block entry for assignment missing."
				);
				continue
			},
			Some(e) => e,
		};
		for (candidate_index, (_core_index, c_hash)) in entry.candidates().iter().enumerate() {
			if c_hash == &candidate_hash {
				candidate_indices.insert((*hash, candidate_index as u32));
				break
			}
		}
	}

	let mut sender = ctx.sender().clone();
	let get_approvals = async move {
		let (tx_distribution, rx_distribution) = oneshot::channel();
		sender.send_unbounded_message(ApprovalDistributionMessage::GetApprovalSignatures(
			candidate_indices,
			tx_distribution,
		));

		// Because of the unbounded sending and the nature of the call (just fetching data from
		// state), this should not block long:
		match rx_distribution.timeout(WAIT_FOR_SIGS_TIMEOUT).await {
			None => {
				gum::warn!(
					target: LOG_TARGET,
					"Waiting for approval signatures timed out - dead lock?"
				);
			},
			Some(Err(_)) => gum::debug!(
				target: LOG_TARGET,
				"Request for approval signatures got cancelled by `approval-distribution`."
			),
			Some(Ok(votes)) => send_votes(votes),
		}
	};

	// No need to block subsystem on this (also required to break cycle).
	// We should not be sending this message frequently - caller must make sure this is bounded.
	gum::trace!(
		target: LOG_TARGET,
		?candidate_hash,
		"Spawning task for fetching sinatures from approval-distribution"
	);
	ctx.spawn("get-approval-signatures", Box::pin(get_approvals))
}

#[overseer::contextbounds(ApprovalVoting, prefix = self::overseer)]
async fn handle_approved_ancestor<Context>(
	ctx: &mut Context,
	db: &OverlayedBackend<'_, impl Backend>,
	target: Hash,
	lower_bound: BlockNumber,
	wakeups: &Wakeups,
	span: &mut jaeger::Span,
	metrics: &Metrics,
) -> SubsystemResult<Option<HighestApprovedAncestorBlock>> {
	const MAX_TRACING_WINDOW: usize = 200;
	const ABNORMAL_DEPTH_THRESHOLD: usize = 5;
	const LOGGING_DEPTH_THRESHOLD: usize = 10;
	let mut span = span
		.child("handle-approved-ancestor")
		.with_stage(jaeger::Stage::ApprovalChecking);

	let mut all_approved_max = None;

	let target_number = {
		let (tx, rx) = oneshot::channel();

		ctx.send_message(ChainApiMessage::BlockNumber(target, tx)).await;

		match rx.await {
			Ok(Ok(Some(n))) => n,
			Ok(Ok(None)) => return Ok(None),
			Ok(Err(_)) | Err(_) => return Ok(None),
		}
	};

	span.add_uint_tag("leaf-number", target_number as u64);
	span.add_uint_tag("lower-bound", lower_bound as u64);
	if target_number <= lower_bound {
		return Ok(None)
	}

	// request ancestors up to but not including the lower bound,
	// as a vote on the lower bound is implied if we cannot find
	// anything else.
	let ancestry = if target_number > lower_bound + 1 {
		let (tx, rx) = oneshot::channel();

		ctx.send_message(ChainApiMessage::Ancestors {
			hash: target,
			k: (target_number - (lower_bound + 1)) as usize,
			response_channel: tx,
		})
		.await;

		match rx.await {
			Ok(Ok(a)) => a,
			Err(_) | Ok(Err(_)) => return Ok(None),
		}
	} else {
		Vec::new()
	};
	let ancestry_len = ancestry.len();

	let mut block_descriptions = Vec::new();

	let mut bits: BitVec<u8, Lsb0> = Default::default();
	for (i, block_hash) in std::iter::once(target).chain(ancestry).enumerate() {
		let mut entry_span =
			span.child("load-block-entry").with_stage(jaeger::Stage::ApprovalChecking);
		entry_span.add_string_tag("block-hash", format!("{:?}", block_hash));
		// Block entries should be present as the assumption is that
		// nothing here is finalized. If we encounter any missing block
		// entries we can fail.
		let entry = match db.load_block_entry(&block_hash)? {
			None => {
				let block_number = target_number.saturating_sub(i as u32);
				gum::info!(
					target: LOG_TARGET,
					unknown_number = ?block_number,
					unknown_hash = ?block_hash,
					"Chain between ({}, {}) and {} not fully known. Forcing vote on {}",
					target,
					target_number,
					lower_bound,
					lower_bound,
				);
				return Ok(None)
			},
			Some(b) => b,
		};

		// even if traversing millions of blocks this is fairly cheap and always dwarfed by the
		// disk lookups.
		bits.push(entry.is_fully_approved());
		if entry.is_fully_approved() {
			if all_approved_max.is_none() {
				// First iteration of the loop is target, i = 0. After that,
				// ancestry is moving backwards.
				all_approved_max = Some((block_hash, target_number - i as BlockNumber));
			}
			block_descriptions.push(BlockDescription {
				block_hash,
				session: entry.session(),
				candidates: entry
					.candidates()
					.iter()
					.map(|(_idx, candidate_hash)| *candidate_hash)
					.collect(),
			});
		} else if bits.len() <= ABNORMAL_DEPTH_THRESHOLD {
			all_approved_max = None;
			block_descriptions.clear();
		} else {
			all_approved_max = None;
			block_descriptions.clear();

			let unapproved: Vec<_> = entry.unapproved_candidates().collect();
			gum::debug!(
				target: LOG_TARGET,
				"Block {} is {} blocks deep and has {}/{} candidates unapproved",
				block_hash,
				bits.len() - 1,
				unapproved.len(),
				entry.candidates().len(),
			);
			if ancestry_len >= LOGGING_DEPTH_THRESHOLD && i > ancestry_len - LOGGING_DEPTH_THRESHOLD
			{
				gum::trace!(
					target: LOG_TARGET,
					?block_hash,
					"Unapproved candidates at depth {}: {:?}",
					bits.len(),
					unapproved
				)
			}
			metrics.on_unapproved_candidates_in_unfinalized_chain(unapproved.len());
			entry_span.add_uint_tag("unapproved-candidates", unapproved.len() as u64);
			for candidate_hash in unapproved {
				match db.load_candidate_entry(&candidate_hash)? {
					None => {
						gum::warn!(
							target: LOG_TARGET,
							?candidate_hash,
							"Missing expected candidate in DB",
						);

						continue
					},
					Some(c_entry) => match c_entry.approval_entry(&block_hash) {
						None => {
							gum::warn!(
								target: LOG_TARGET,
								?candidate_hash,
								?block_hash,
								"Missing expected approval entry under candidate.",
							);
						},
						Some(a_entry) => {
							let status = || {
								let n_assignments = a_entry.n_assignments();

								// Take the approvals, filtered by the assignments
								// for this block.
								let n_approvals = c_entry
									.approvals()
									.iter()
									.by_vals()
									.enumerate()
									.filter(|(i, approved)| {
										*approved && a_entry.is_assigned(ValidatorIndex(*i as _))
									})
									.count();

								format!(
									"{}/{}/{}",
									n_assignments,
									n_approvals,
									a_entry.n_validators(),
								)
							};

							match a_entry.our_assignment() {
								None => gum::debug!(
									target: LOG_TARGET,
									?candidate_hash,
									?block_hash,
									status = %status(),
									"no assignment."
								),
								Some(a) => {
									let tranche = a.tranche();
									let triggered = a.triggered();

									let next_wakeup =
										wakeups.wakeup_for(block_hash, candidate_hash);

									let approved =
										triggered && { a_entry.local_statements().1.is_some() };

									gum::debug!(
										target: LOG_TARGET,
										?candidate_hash,
										?block_hash,
										tranche,
										?next_wakeup,
										status = %status(),
										triggered,
										approved,
										"assigned."
									);
								},
							}
						},
					},
				}
			}
		}
	}

	gum::debug!(
		target: LOG_TARGET,
		"approved blocks {}-[{}]-{}",
		target_number,
		{
			// formatting to divide bits by groups of 10.
			// when comparing logs on multiple machines where the exact vote
			// targets may differ, this grouping is useful.
			let mut s = String::with_capacity(bits.len());
			for (i, bit) in bits.iter().enumerate().take(MAX_TRACING_WINDOW) {
				s.push(if *bit { '1' } else { '0' });
				if (target_number - i as u32) % 10 == 0 && i != bits.len() - 1 {
					s.push(' ');
				}
			}

			s
		},
		if bits.len() > MAX_TRACING_WINDOW {
			format!(
				"{}... (truncated due to large window)",
				target_number - MAX_TRACING_WINDOW as u32 + 1,
			)
		} else {
			format!("{}", lower_bound + 1)
		},
	);

	// `reverse()` to obtain the ascending order from lowest to highest
	// block within the candidates, which is the expected order
	block_descriptions.reverse();

	let all_approved_max =
		all_approved_max.map(|(hash, block_number)| HighestApprovedAncestorBlock {
			hash,
			number: block_number,
			descriptions: block_descriptions,
		});
	match all_approved_max {
		Some(HighestApprovedAncestorBlock { ref hash, ref number, .. }) => {
			span.add_uint_tag("highest-approved-number", *number as u64);
			span.add_string_fmt_debug_tag("highest-approved-hash", hash);
		},
		None => {
			span.add_string_tag("reached-lower-bound", "true");
		},
	}

	Ok(all_approved_max)
}

// `Option::cmp` treats `None` as less than `Some`.
fn min_prefer_some<T: std::cmp::Ord>(a: Option<T>, b: Option<T>) -> Option<T> {
	match (a, b) {
		(None, None) => None,
		(None, Some(x)) | (Some(x), None) => Some(x),
		(Some(x), Some(y)) => Some(std::cmp::min(x, y)),
	}
}

fn schedule_wakeup_action(
	approval_entry: &ApprovalEntry,
	block_hash: Hash,
	block_number: BlockNumber,
	candidate_hash: CandidateHash,
	block_tick: Tick,
	tick_now: Tick,
	required_tranches: RequiredTranches,
) -> Option<Action> {
	let maybe_action = match required_tranches {
		_ if approval_entry.is_approved() => None,
		RequiredTranches::All => None,
		RequiredTranches::Exact { next_no_show, last_assignment_tick, .. } => {
			// Take the earlier of the next no show or the last assignment tick + required delay,
			// only considering the latter if it is after the current moment.
			min_prefer_some(
				last_assignment_tick.map(|l| l + APPROVAL_DELAY).filter(|t| t > &tick_now),
				next_no_show,
			)
			.map(|tick| Action::ScheduleWakeup { block_hash, block_number, candidate_hash, tick })
		},
		RequiredTranches::Pending { considered, next_no_show, clock_drift, .. } => {
			// select the minimum of `next_no_show`, or the tick of the next non-empty tranche
			// after `considered`, including any tranche that might contain our own untriggered
			// assignment.
			let next_non_empty_tranche = {
				let next_announced = approval_entry
					.tranches()
					.iter()
					.skip_while(|t| t.tranche() <= considered)
					.map(|t| t.tranche())
					.next();

				let our_untriggered = approval_entry.our_assignment().and_then(|t| {
					if !t.triggered() && t.tranche() > considered {
						Some(t.tranche())
					} else {
						None
					}
				});

				// Apply the clock drift to these tranches.
				min_prefer_some(next_announced, our_untriggered)
					.map(|t| t as Tick + block_tick + clock_drift)
			};

			min_prefer_some(next_non_empty_tranche, next_no_show).map(|tick| {
				Action::ScheduleWakeup { block_hash, block_number, candidate_hash, tick }
			})
		},
	};

	match maybe_action {
		Some(Action::ScheduleWakeup { ref tick, .. }) => gum::trace!(
			target: LOG_TARGET,
			tick,
			?candidate_hash,
			?block_hash,
			block_tick,
			"Scheduling next wakeup.",
		),
		None => gum::trace!(
			target: LOG_TARGET,
			?candidate_hash,
			?block_hash,
			block_tick,
			"No wakeup needed.",
		),
		Some(_) => {}, // unreachable
	}

	maybe_action
}

async fn check_and_import_assignment<Sender>(
	sender: &mut Sender,
	state: &State,
	db: &mut OverlayedBackend<'_, impl Backend>,
	session_info_provider: &mut RuntimeInfo,
	assignment: IndirectAssignmentCertV2,
	candidate_indices: CandidateBitfield,
) -> SubsystemResult<(AssignmentCheckResult, Vec<Action>)>
where
	Sender: SubsystemSender<RuntimeApiMessage>,
{
	let tick_now = state.clock.tick_now();

	let mut check_and_import_assignment_span = state
		.spans
		.get(&assignment.block_hash)
		.map(|span| span.child("check-and-import-assignment"))
		.unwrap_or_else(|| jaeger::Span::new(assignment.block_hash, "check-and-import-assignment"))
		.with_relay_parent(assignment.block_hash)
		.with_stage(jaeger::Stage::ApprovalChecking);

	for candidate_index in candidate_indices.iter_ones() {
		check_and_import_assignment_span.add_uint_tag("candidate-index", candidate_index as u64);
	}

	let block_entry = match db.load_block_entry(&assignment.block_hash)? {
		Some(b) => b,
		None =>
			return Ok((
				AssignmentCheckResult::Bad(AssignmentCheckError::UnknownBlock(
					assignment.block_hash,
				)),
				Vec::new(),
			)),
	};

	let session_info = match get_session_info(
		session_info_provider,
		sender,
		block_entry.parent_hash(),
		block_entry.session(),
	)
	.await
	{
		Some(s) => s,
		None =>
			return Ok((
				AssignmentCheckResult::Bad(AssignmentCheckError::UnknownSessionIndex(
					block_entry.session(),
				)),
				Vec::new(),
			)),
	};

	let n_cores = session_info.n_cores as usize;

	// Early check the candidate bitfield and core bitfields lengths < `n_cores`.
	// Core bitfield length is checked later in `check_assignment_cert`.
	if candidate_indices.len() > n_cores {
		gum::debug!(
			target: LOG_TARGET,
			validator = assignment.validator.0,
			n_cores,
			candidate_bitfield_len = ?candidate_indices.len(),
			"Oversized bitfield",
		);

		return Ok((
			AssignmentCheckResult::Bad(AssignmentCheckError::InvalidBitfield(
				candidate_indices.len(),
			)),
			Vec::new(),
		))
	}

	// The Compact VRF modulo assignment cert has multiple core assignments.
	let mut backing_groups = Vec::new();
	let mut claimed_core_indices = Vec::new();
	let mut assigned_candidate_hashes = Vec::new();

	for candidate_index in candidate_indices.iter_ones() {
		let (claimed_core_index, assigned_candidate_hash) =
			match block_entry.candidate(candidate_index) {
				Some((c, h)) => (*c, *h),
				None =>
					return Ok((
						AssignmentCheckResult::Bad(AssignmentCheckError::InvalidCandidateIndex(
							candidate_index as _,
						)),
						Vec::new(),
					)), // no candidate at core.
			};

		let mut candidate_entry = match db.load_candidate_entry(&assigned_candidate_hash)? {
			Some(c) => c,
			None =>
				return Ok((
					AssignmentCheckResult::Bad(AssignmentCheckError::InvalidCandidate(
						candidate_index as _,
						assigned_candidate_hash,
					)),
					Vec::new(),
				)), // no candidate at core.
		};

		check_and_import_assignment_span
			.add_string_tag("candidate-hash", format!("{:?}", assigned_candidate_hash));
		check_and_import_assignment_span.add_string_tag(
			"traceID",
			format!("{:?}", jaeger::hash_to_trace_identifier(assigned_candidate_hash.0)),
		);

		let approval_entry = match candidate_entry.approval_entry_mut(&assignment.block_hash) {
			Some(a) => a,
			None =>
				return Ok((
					AssignmentCheckResult::Bad(AssignmentCheckError::Internal(
						assignment.block_hash,
						assigned_candidate_hash,
					)),
					Vec::new(),
				)),
		};

		backing_groups.push(approval_entry.backing_group());
		claimed_core_indices.push(claimed_core_index);
		assigned_candidate_hashes.push(assigned_candidate_hash);
	}

	// Error on null assignments.
	if claimed_core_indices.is_empty() {
		return Ok((
			AssignmentCheckResult::Bad(AssignmentCheckError::InvalidCert(
				assignment.validator,
				format!("{:?}", InvalidAssignmentReason::NullAssignment),
			)),
			Vec::new(),
		))
	}

	// Check the assignment certificate.
	let res = state.assignment_criteria.check_assignment_cert(
		claimed_core_indices
			.clone()
			.try_into()
			.expect("Checked for null assignment above; qed"),
		assignment.validator,
		&criteria::Config::from(session_info),
		block_entry.relay_vrf_story(),
		&assignment.cert,
		backing_groups,
	);

	let tranche = match res {
		Err(crate::criteria::InvalidAssignment(reason)) =>
			return Ok((
				AssignmentCheckResult::Bad(AssignmentCheckError::InvalidCert(
					assignment.validator,
					format!("{:?}", reason),
				)),
				Vec::new(),
			)),
		Ok(tranche) => {
			let current_tranche =
				state.clock.tranche_now(state.slot_duration_millis, block_entry.slot());

			let too_far_in_future = current_tranche + TICK_TOO_FAR_IN_FUTURE as DelayTranche;

			if tranche >= too_far_in_future {
				return Ok((AssignmentCheckResult::TooFarInFuture, Vec::new()))
			}

			tranche
		},
	};

	let mut actions = Vec::new();
	let res = {
		let mut is_duplicate = true;
		// Import the assignments for all cores in the cert.
		for (assigned_candidate_hash, candidate_index) in
			assigned_candidate_hashes.iter().zip(candidate_indices.iter_ones())
		{
			let mut candidate_entry = match db.load_candidate_entry(&assigned_candidate_hash)? {
				Some(c) => c,
				None =>
					return Ok((
						AssignmentCheckResult::Bad(AssignmentCheckError::InvalidCandidate(
							candidate_index as _,
							*assigned_candidate_hash,
						)),
						Vec::new(),
					)),
			};

			let approval_entry = match candidate_entry.approval_entry_mut(&assignment.block_hash) {
				Some(a) => a,
				None =>
					return Ok((
						AssignmentCheckResult::Bad(AssignmentCheckError::Internal(
							assignment.block_hash,
							*assigned_candidate_hash,
						)),
						Vec::new(),
					)),
			};
			is_duplicate &= approval_entry.is_assigned(assignment.validator);
			approval_entry.import_assignment(tranche, assignment.validator, tick_now);
			check_and_import_assignment_span.add_uint_tag("tranche", tranche as u64);

			// We've imported a new assignment, so we need to schedule a wake-up for when that might
			// no-show.
			if let Some((approval_entry, status)) = state
				.approval_status(sender, session_info_provider, &block_entry, &candidate_entry)
				.await
			{
				actions.extend(schedule_wakeup_action(
					approval_entry,
					block_entry.block_hash(),
					block_entry.block_number(),
					*assigned_candidate_hash,
					status.block_tick,
					tick_now,
					status.required_tranches,
				));
			}

			// We also write the candidate entry as it now contains the new candidate.
			db.write_candidate_entry(candidate_entry.into());
		}

		// Since we don't account for tranche in distribution message fingerprinting, some
		// validators can be assigned to the same core (VRF modulo vs VRF delay). These can be
		// safely ignored. However, if an assignment is for multiple cores (these are only
		// tranche0), we cannot ignore it, because it would mean ignoring other non duplicate
		// assignments.
		if is_duplicate {
			AssignmentCheckResult::AcceptedDuplicate
		} else if candidate_indices.count_ones() > 1 {
			gum::trace!(
				target: LOG_TARGET,
				validator = assignment.validator.0,
				candidate_hashes = ?assigned_candidate_hashes,
				assigned_cores = ?claimed_core_indices,
				?tranche,
				"Imported assignments for multiple cores.",
			);

			AssignmentCheckResult::Accepted
		} else {
			gum::trace!(
				target: LOG_TARGET,
				validator = assignment.validator.0,
				candidate_hashes = ?assigned_candidate_hashes,
				assigned_cores = ?claimed_core_indices,
				"Imported assignment for a single core.",
			);

			AssignmentCheckResult::Accepted
		}
	};

	Ok((res, actions))
}

async fn check_and_import_approval<T, Sender>(
	sender: &mut Sender,
	state: &State,
	db: &mut OverlayedBackend<'_, impl Backend>,
	session_info_provider: &mut RuntimeInfo,
	metrics: &Metrics,
	approval: IndirectSignedApprovalVote,
	with_response: impl FnOnce(ApprovalCheckResult) -> T,
) -> SubsystemResult<(Vec<Action>, T)>
where
	Sender: SubsystemSender<RuntimeApiMessage>,
{
	macro_rules! respond_early {
		($e: expr) => {{
			let t = with_response($e);
			return Ok((Vec::new(), t))
		}};
	}

	let mut span = state
		.spans
		.get(&approval.block_hash)
		.map(|span| span.child("check-and-import-approval"))
		.unwrap_or_else(|| jaeger::Span::new(approval.block_hash, "check-and-import-approval"))
		.with_uint_tag("candidate-index", approval.candidate_index as u64)
		.with_relay_parent(approval.block_hash)
		.with_stage(jaeger::Stage::ApprovalChecking);

	let block_entry = match db.load_block_entry(&approval.block_hash)? {
		Some(b) => b,
		None => {
			respond_early!(ApprovalCheckResult::Bad(ApprovalCheckError::UnknownBlock(
				approval.block_hash
			),))
		},
	};

	let session_info = match get_session_info(
		session_info_provider,
		sender,
		approval.block_hash,
		block_entry.session(),
	)
	.await
	{
		Some(s) => s,
		None => {
			respond_early!(ApprovalCheckResult::Bad(ApprovalCheckError::UnknownSessionIndex(
				block_entry.session()
			),))
		},
	};

	let approved_candidate_hash = match block_entry.candidate(approval.candidate_index as usize) {
		Some((_, h)) => *h,
		None => respond_early!(ApprovalCheckResult::Bad(
			ApprovalCheckError::InvalidCandidateIndex(approval.candidate_index),
		)),
	};

	span.add_string_tag("candidate-hash", format!("{:?}", approved_candidate_hash));
	span.add_string_tag(
		"traceID",
		format!("{:?}", hash_to_trace_identifier(approved_candidate_hash.0)),
	);

	let pubkey = match session_info.validators.get(approval.validator) {
		Some(k) => k,
		None => respond_early!(ApprovalCheckResult::Bad(
			ApprovalCheckError::InvalidValidatorIndex(approval.validator),
		)),
	};

	// Signature check:
	match DisputeStatement::Valid(ValidDisputeStatementKind::ApprovalChecking).check_signature(
		&pubkey,
		approved_candidate_hash,
		block_entry.session(),
		&approval.signature,
	) {
		Err(_) => respond_early!(ApprovalCheckResult::Bad(ApprovalCheckError::InvalidSignature(
			approval.validator
		),)),
		Ok(()) => {},
	};

	let candidate_entry = match db.load_candidate_entry(&approved_candidate_hash)? {
		Some(c) => c,
		None => {
			respond_early!(ApprovalCheckResult::Bad(ApprovalCheckError::InvalidCandidate(
				approval.candidate_index,
				approved_candidate_hash
			),))
		},
	};

	// Don't accept approvals until assignment.
	match candidate_entry.approval_entry(&approval.block_hash) {
		None => {
			respond_early!(ApprovalCheckResult::Bad(ApprovalCheckError::Internal(
				approval.block_hash,
				approved_candidate_hash
			),))
		},
		Some(e) if !e.is_assigned(approval.validator) => {
			respond_early!(ApprovalCheckResult::Bad(ApprovalCheckError::NoAssignment(
				approval.validator
			),))
		},
		_ => {},
	}

	// importing the approval can be heavy as it may trigger acceptance for a series of blocks.
	let t = with_response(ApprovalCheckResult::Accepted);

	gum::trace!(
		target: LOG_TARGET,
		validator_index = approval.validator.0,
		validator = ?pubkey,
		candidate_hash = ?approved_candidate_hash,
		para_id = ?candidate_entry.candidate_receipt().descriptor.para_id,
		"Importing approval vote",
	);

	let actions = advance_approval_state(
		sender,
		state,
		db,
		session_info_provider,
		&metrics,
		block_entry,
		approved_candidate_hash,
		candidate_entry,
		ApprovalStateTransition::RemoteApproval(approval.validator),
	)
	.await;

	Ok((actions, t))
}

#[derive(Debug)]
enum ApprovalStateTransition {
	RemoteApproval(ValidatorIndex),
	LocalApproval(ValidatorIndex, ValidatorSignature),
	WakeupProcessed,
}

impl ApprovalStateTransition {
	fn validator_index(&self) -> Option<ValidatorIndex> {
		match *self {
			ApprovalStateTransition::RemoteApproval(v) |
			ApprovalStateTransition::LocalApproval(v, _) => Some(v),
			ApprovalStateTransition::WakeupProcessed => None,
		}
	}

	fn is_local_approval(&self) -> bool {
		match *self {
			ApprovalStateTransition::RemoteApproval(_) => false,
			ApprovalStateTransition::LocalApproval(_, _) => true,
			ApprovalStateTransition::WakeupProcessed => false,
		}
	}
}

// Advance the approval state, either by importing an approval vote which is already checked to be
// valid and corresponding to an assigned validator on the candidate and block, or by noting that
// there are no further wakeups or tranches needed. This updates the block entry and candidate entry
// as necessary and schedules any further wakeups.
async fn advance_approval_state<Sender>(
	sender: &mut Sender,
	state: &State,
	db: &mut OverlayedBackend<'_, impl Backend>,
	session_info_provider: &mut RuntimeInfo,
	metrics: &Metrics,
	mut block_entry: BlockEntry,
	candidate_hash: CandidateHash,
	mut candidate_entry: CandidateEntry,
	transition: ApprovalStateTransition,
) -> Vec<Action>
where
	Sender: SubsystemSender<RuntimeApiMessage>,
{
	let validator_index = transition.validator_index();

	let already_approved_by = validator_index.as_ref().map(|v| candidate_entry.mark_approval(*v));
	let candidate_approved_in_block = block_entry.is_candidate_approved(&candidate_hash);

	// Check for early exits.
	//
	// If the candidate was approved
	// but not the block, it means that we still need more approvals for the candidate under the
	// block.
	//
	// If the block was approved, but the validator hadn't approved it yet, we should still hold
	// onto the approval vote on-disk in case we restart and rebroadcast votes. Otherwise, our
	// assignment might manifest as a no-show.
	if !transition.is_local_approval() {
		// We don't store remote votes and there's nothing to store for processed wakeups,
		// so we can early exit as long at the candidate is already concluded under the
		// block i.e. we don't need more approvals.
		if candidate_approved_in_block {
			return Vec::new()
		}
	}

	let mut actions = Vec::new();
	let block_hash = block_entry.block_hash();
	let block_number = block_entry.block_number();

	let tick_now = state.clock.tick_now();

	let (is_approved, status) = if let Some((approval_entry, status)) = state
		.approval_status(sender, session_info_provider, &block_entry, &candidate_entry)
		.await
	{
		let check = approval_checking::check_approval(
			&candidate_entry,
			approval_entry,
			status.required_tranches.clone(),
		);

		// Check whether this is approved, while allowing a maximum
		// assignment tick of `now - APPROVAL_DELAY` - that is, that
		// all counted assignments are at least `APPROVAL_DELAY` ticks old.
		let is_approved = check.is_approved(tick_now.saturating_sub(APPROVAL_DELAY));

		if is_approved {
			gum::trace!(
				target: LOG_TARGET,
				?candidate_hash,
				?block_hash,
				"Candidate approved under block.",
			);

			let no_shows = check.known_no_shows();

			let was_block_approved = block_entry.is_fully_approved();
			block_entry.mark_approved_by_hash(&candidate_hash);
			let is_block_approved = block_entry.is_fully_approved();

			if no_shows != 0 {
				metrics.on_no_shows(no_shows);
			}

			metrics.on_candidate_approved(status.tranche_now as _);

			if is_block_approved && !was_block_approved {
				metrics.on_block_approved(status.tranche_now as _);
				actions.push(Action::NoteApprovedInChainSelection(block_hash));
			}

			db.write_block_entry(block_entry.into());
		}

		(is_approved, status)
	} else {
		gum::warn!(
			target: LOG_TARGET,
			?candidate_hash,
			?block_hash,
			?validator_index,
			"No approval entry for approval under block",
		);

		return Vec::new()
	};

	{
		let approval_entry = candidate_entry
			.approval_entry_mut(&block_hash)
			.expect("Approval entry just fetched; qed");

		let was_approved = approval_entry.is_approved();
		let newly_approved = is_approved && !was_approved;

		if is_approved {
			approval_entry.mark_approved();
		}

		if let ApprovalStateTransition::LocalApproval(_, ref sig) = transition {
			approval_entry.import_approval_sig(sig.clone());
		}

		actions.extend(schedule_wakeup_action(
			&approval_entry,
			block_hash,
			block_number,
			candidate_hash,
			status.block_tick,
			tick_now,
			status.required_tranches,
		));

		// We have no need to write the candidate entry if all of the following
		// is true:
		//
		// 1. This is not a local approval, as we don't store anything new in the approval entry.
		// 2. The candidate is not newly approved, as we haven't altered the approval entry's
		//    approved flag with `mark_approved` above.
		// 3. The approver, if any, had already approved the candidate, as we haven't altered the
		// bitfield.
		if transition.is_local_approval() || newly_approved || !already_approved_by.unwrap_or(true)
		{
			// In all other cases, we need to write the candidate entry.
			db.write_candidate_entry(candidate_entry);
		}
	}

	actions
}

fn should_trigger_assignment(
	approval_entry: &ApprovalEntry,
	candidate_entry: &CandidateEntry,
	required_tranches: RequiredTranches,
	tranche_now: DelayTranche,
) -> bool {
	match approval_entry.our_assignment() {
		None => false,
		Some(ref assignment) if assignment.triggered() => false,
		Some(ref assignment) if assignment.tranche() == 0 => true,
		Some(ref assignment) => {
			match required_tranches {
				RequiredTranches::All => !approval_checking::check_approval(
					&candidate_entry,
					&approval_entry,
					RequiredTranches::All,
				)
				// when all are required, we are just waiting for the first 1/3+
				.is_approved(Tick::max_value()),
				RequiredTranches::Pending { maximum_broadcast, clock_drift, .. } => {
					let drifted_tranche_now =
						tranche_now.saturating_sub(clock_drift as DelayTranche);
					assignment.tranche() <= maximum_broadcast &&
						assignment.tranche() <= drifted_tranche_now
				},
				RequiredTranches::Exact { .. } => {
					// indicates that no new assignments are needed at the moment.
					false
				},
			}
		},
	}
}

#[overseer::contextbounds(ApprovalVoting, prefix = self::overseer)]
async fn process_wakeup<Context>(
	ctx: &mut Context,
	state: &State,
	db: &mut OverlayedBackend<'_, impl Backend>,
	session_info_provider: &mut RuntimeInfo,
	relay_block: Hash,
	candidate_hash: CandidateHash,
	metrics: &Metrics,
) -> SubsystemResult<Vec<Action>> {
	let mut span = state
		.spans
		.get(&relay_block)
		.map(|span| span.child("process-wakeup"))
		.unwrap_or_else(|| jaeger::Span::new(candidate_hash, "process-wakeup"))
		.with_trace_id(candidate_hash)
		.with_relay_parent(relay_block)
		.with_candidate(candidate_hash)
		.with_stage(jaeger::Stage::ApprovalChecking);

	let block_entry = db.load_block_entry(&relay_block)?;
	let candidate_entry = db.load_candidate_entry(&candidate_hash)?;

	// If either is not present, we have nothing to wakeup. Might have lost a race with finality
	let (mut block_entry, mut candidate_entry) = match (block_entry, candidate_entry) {
		(Some(b), Some(c)) => (b, c),
		_ => return Ok(Vec::new()),
	};

	let ExtendedSessionInfo { ref session_info, ref executor_params, .. } =
		match get_extended_session_info(
			session_info_provider,
			ctx.sender(),
			block_entry.block_hash(),
			block_entry.session(),
		)
		.await
		{
			Some(i) => i,
			None => return Ok(Vec::new()),
		};

	let block_tick = slot_number_to_tick(state.slot_duration_millis, block_entry.slot());
	let no_show_duration = slot_number_to_tick(
		state.slot_duration_millis,
		Slot::from(u64::from(session_info.no_show_slots)),
	);
	let tranche_now = state.clock.tranche_now(state.slot_duration_millis, block_entry.slot());
	span.add_uint_tag("tranche", tranche_now as u64);
	gum::trace!(
		target: LOG_TARGET,
		tranche = tranche_now,
		?candidate_hash,
		block_hash = ?relay_block,
		"Processing wakeup",
	);

	let (should_trigger, backing_group) = {
		let approval_entry = match candidate_entry.approval_entry(&relay_block) {
			Some(e) => e,
			None => return Ok(Vec::new()),
		};

		let tranches_to_approve = approval_checking::tranches_to_approve(
			&approval_entry,
			candidate_entry.approvals(),
			tranche_now,
			block_tick,
			no_show_duration,
			session_info.needed_approvals as _,
		);

		let should_trigger = should_trigger_assignment(
			&approval_entry,
			&candidate_entry,
			tranches_to_approve,
			tranche_now,
		);

		(should_trigger, approval_entry.backing_group())
	};

	gum::trace!(target: LOG_TARGET, "Wakeup processed. Should trigger: {}", should_trigger);

	let mut actions = Vec::new();
	let candidate_receipt = candidate_entry.candidate_receipt().clone();

	let maybe_cert = if should_trigger {
		let maybe_cert = {
			let approval_entry = candidate_entry
				.approval_entry_mut(&relay_block)
				.expect("should_trigger only true if this fetched earlier; qed");

			approval_entry.trigger_our_assignment(state.clock.tick_now())
		};

		db.write_candidate_entry(candidate_entry.clone());

		maybe_cert
	} else {
		None
	};

	if let Some((cert, val_index, tranche)) = maybe_cert {
		let indirect_cert =
			IndirectAssignmentCertV2 { block_hash: relay_block, validator: val_index, cert };

		gum::trace!(
			target: LOG_TARGET,
			?candidate_hash,
			para_id = ?candidate_receipt.descriptor.para_id,
			block_hash = ?relay_block,
			"Launching approval work.",
		);

		if let Some(claimed_core_indices) =
			get_assignment_core_indices(&indirect_cert.cert.kind, &candidate_hash, &block_entry)
		{
			match cores_to_candidate_indices(&claimed_core_indices, &block_entry) {
				Ok(claimed_candidate_indices) => {
					// Ensure we distribute multiple core assignments just once.
					let distribute_assignment = if claimed_candidate_indices.count_ones() > 1 {
						!block_entry.mark_assignment_distributed(claimed_candidate_indices.clone())
					} else {
						true
					};
					db.write_block_entry(block_entry.clone());

					actions.push(Action::LaunchApproval {
						claimed_candidate_indices,
						candidate_hash,
						indirect_cert,
						assignment_tranche: tranche,
						relay_block_hash: relay_block,
						session: block_entry.session(),
						executor_params: executor_params.clone(),
						candidate: candidate_receipt,
						backing_group,
						distribute_assignment,
					});
				},
				Err(err) => {
					// Never happens, it should only happen if no cores are claimed, which is a bug.
					gum::warn!(
						target: LOG_TARGET,
						block_hash = ?relay_block,
						?err,
						"Failed to create assignment bitfield"
					);
				},
			};
		} else {
			gum::warn!(
				target: LOG_TARGET,
				block_hash = ?relay_block,
				?candidate_hash,
				"Cannot get assignment claimed core indices",
			);
		}
	}
	// Although we checked approval earlier in this function,
	// this wakeup might have advanced the state to approved via
	// a no-show that was immediately covered and therefore
	// we need to check for that and advance the state on-disk.
	//
	// Note that this function also schedules a wakeup as necessary.
	actions.extend(
		advance_approval_state(
			ctx.sender(),
			state,
			db,
			session_info_provider,
			metrics,
			block_entry,
			candidate_hash,
			candidate_entry,
			ApprovalStateTransition::WakeupProcessed,
		)
		.await,
	);

	Ok(actions)
}

// Launch approval work, returning an `AbortHandle` which corresponds to the background task
// spawned. When the background work is no longer needed, the `AbortHandle` should be dropped
// to cancel the background work and any requests it has spawned.
#[overseer::contextbounds(ApprovalVoting, prefix = self::overseer)]
async fn launch_approval<Context>(
	ctx: &mut Context,
	metrics: Metrics,
	session_index: SessionIndex,
	candidate: CandidateReceipt,
	validator_index: ValidatorIndex,
	block_hash: Hash,
	backing_group: GroupIndex,
	executor_params: ExecutorParams,
	span: &jaeger::Span,
) -> SubsystemResult<RemoteHandle<ApprovalState>> {
	let (a_tx, a_rx) = oneshot::channel();
	let (code_tx, code_rx) = oneshot::channel();

	// The background future returned by this function may
	// be dropped before completing. This guard is used to ensure that the approval
	// work is correctly counted as stale even if so.
	struct StaleGuard(Option<Metrics>);

	impl StaleGuard {
		fn take(mut self) -> Metrics {
			self.0.take().expect(
				"
				consumed after take; so this cannot be called twice; \
				nothing in this function reaches into the struct to avoid this API; \
				qed
			",
			)
		}
	}

	impl Drop for StaleGuard {
		fn drop(&mut self) {
			if let Some(metrics) = self.0.as_ref() {
				metrics.on_approval_stale();
			}
		}
	}

	let candidate_hash = candidate.hash();
	let para_id = candidate.descriptor.para_id;
	gum::trace!(target: LOG_TARGET, ?candidate_hash, ?para_id, "Recovering data.");

	let request_validation_data_span = span
		.child("request-validation-data")
		.with_trace_id(candidate_hash)
		.with_candidate(candidate_hash)
		.with_string_tag("block-hash", format!("{:?}", block_hash))
		.with_stage(jaeger::Stage::ApprovalChecking);

	let timer = metrics.time_recover_and_approve();
	ctx.send_message(AvailabilityRecoveryMessage::RecoverAvailableData(
		candidate.clone(),
		session_index,
		Some(backing_group),
		a_tx,
	))
	.await;

	let request_validation_result_span = span
		.child("request-validation-result")
		.with_trace_id(candidate_hash)
		.with_candidate(candidate_hash)
		.with_string_tag("block-hash", format!("{:?}", block_hash))
		.with_stage(jaeger::Stage::ApprovalChecking);

	ctx.send_message(RuntimeApiMessage::Request(
		block_hash,
		RuntimeApiRequest::ValidationCodeByHash(candidate.descriptor.validation_code_hash, code_tx),
	))
	.await;

	let candidate = candidate.clone();
	let metrics_guard = StaleGuard(Some(metrics));
	let mut sender = ctx.sender().clone();
	let background = async move {
		// Force the move of the timer into the background task.
		let _timer = timer;

		let available_data = match a_rx.await {
			Err(_) => return ApprovalState::failed(validator_index, candidate_hash),
			Ok(Ok(a)) => a,
			Ok(Err(e)) => {
				match &e {
					&RecoveryError::Unavailable => {
						gum::warn!(
							target: LOG_TARGET,
							?para_id,
							?candidate_hash,
							"Data unavailable for candidate {:?}",
							(candidate_hash, candidate.descriptor.para_id),
						);
						// do nothing. we'll just be a no-show and that'll cause others to rise up.
						metrics_guard.take().on_approval_unavailable();
					},
					&RecoveryError::ChannelClosed => {
						gum::warn!(
							target: LOG_TARGET,
							?para_id,
							?candidate_hash,
							"Channel closed while recovering data for candidate {:?}",
							(candidate_hash, candidate.descriptor.para_id),
						);
						// do nothing. we'll just be a no-show and that'll cause others to rise up.
						metrics_guard.take().on_approval_unavailable();
					},
					&RecoveryError::Invalid => {
						gum::warn!(
							target: LOG_TARGET,
							?para_id,
							?candidate_hash,
							"Data recovery invalid for candidate {:?}",
							(candidate_hash, candidate.descriptor.para_id),
						);
						issue_local_invalid_statement(
							&mut sender,
							session_index,
							candidate_hash,
							candidate.clone(),
						);
						metrics_guard.take().on_approval_invalid();
					},
				}
				return ApprovalState::failed(validator_index, candidate_hash)
			},
		};
		drop(request_validation_data_span);

		let validation_code = match code_rx.await {
			Err(_) => return ApprovalState::failed(validator_index, candidate_hash),
			Ok(Err(_)) => return ApprovalState::failed(validator_index, candidate_hash),
			Ok(Ok(Some(code))) => code,
			Ok(Ok(None)) => {
				gum::warn!(
					target: LOG_TARGET,
					"Validation code unavailable for block {:?} in the state of block {:?} (a recent descendant)",
					candidate.descriptor.relay_parent,
					block_hash,
				);

				// No dispute necessary, as this indicates that the chain is not behaving
				// according to expectations.
				metrics_guard.take().on_approval_unavailable();
				return ApprovalState::failed(validator_index, candidate_hash)
			},
		};

		let (val_tx, val_rx) = oneshot::channel();
		sender
			.send_message(CandidateValidationMessage::ValidateFromExhaustive {
				validation_data: available_data.validation_data,
				validation_code,
				candidate_receipt: candidate.clone(),
				pov: available_data.pov,
				executor_params,
<<<<<<< HEAD
				PvfExecKind::Approval,
				val_tx,
			))
=======
				exec_timeout_kind: PvfExecTimeoutKind::Approval,
				response_sender: val_tx,
			})
>>>>>>> 37bb02ef
			.await;

		match val_rx.await {
			Err(_) => return ApprovalState::failed(validator_index, candidate_hash),
			Ok(Ok(ValidationResult::Valid(_, _))) => {
				// Validation checked out. Issue an approval command. If the underlying service is
				// unreachable, then there isn't anything we can do.

				gum::trace!(target: LOG_TARGET, ?candidate_hash, ?para_id, "Candidate Valid");

				let _ = metrics_guard.take();
				return ApprovalState::approved(validator_index, candidate_hash)
			},
			Ok(Ok(ValidationResult::Invalid(reason))) => {
				gum::warn!(
					target: LOG_TARGET,
					?reason,
					?candidate_hash,
					?para_id,
					"Detected invalid candidate as an approval checker.",
				);

				issue_local_invalid_statement(
					&mut sender,
					session_index,
					candidate_hash,
					candidate.clone(),
				);
				metrics_guard.take().on_approval_invalid();
				return ApprovalState::failed(validator_index, candidate_hash)
			},
			Ok(Err(e)) => {
				gum::error!(
					target: LOG_TARGET,
					err = ?e,
					?candidate_hash,
					?para_id,
					"Failed to validate candidate due to internal error",
				);
				metrics_guard.take().on_approval_error();
				drop(request_validation_result_span);
				return ApprovalState::failed(validator_index, candidate_hash)
			},
		}
	};
	let (background, remote_handle) = background.remote_handle();
	ctx.spawn("approval-checks", Box::pin(background)).map(move |()| remote_handle)
}

// Issue and import a local approval vote. Should only be invoked after approval checks
// have been done.
#[overseer::contextbounds(ApprovalVoting, prefix = self::overseer)]
async fn issue_approval<Context>(
	ctx: &mut Context,
	state: &State,
	db: &mut OverlayedBackend<'_, impl Backend>,
	session_info_provider: &mut RuntimeInfo,
	metrics: &Metrics,
	candidate_hash: CandidateHash,
	ApprovalVoteRequest { validator_index, block_hash }: ApprovalVoteRequest,
) -> SubsystemResult<Vec<Action>> {
	let mut issue_approval_span = state
		.spans
		.get(&block_hash)
		.map(|span| span.child("issue-approval"))
		.unwrap_or_else(|| jaeger::Span::new(block_hash, "issue-approval"))
		.with_trace_id(candidate_hash)
		.with_string_tag("block-hash", format!("{:?}", block_hash))
		.with_candidate(candidate_hash)
		.with_validator_index(validator_index)
		.with_stage(jaeger::Stage::ApprovalChecking);

	let block_entry = match db.load_block_entry(&block_hash)? {
		Some(b) => b,
		None => {
			// not a cause for alarm - just lost a race with pruning, most likely.
			metrics.on_approval_stale();
			return Ok(Vec::new())
		},
	};

	let candidate_index = match block_entry.candidates().iter().position(|e| e.1 == candidate_hash)
	{
		None => {
			gum::warn!(
				target: LOG_TARGET,
				"Candidate hash {} is not present in the block entry's candidates for relay block {}",
				candidate_hash,
				block_entry.parent_hash(),
			);

			metrics.on_approval_error();
			return Ok(Vec::new())
		},
		Some(idx) => idx,
	};
	issue_approval_span.add_int_tag("candidate_index", candidate_index as i64);

	let session_info = match get_session_info(
		session_info_provider,
		ctx.sender(),
		block_entry.parent_hash(),
		block_entry.session(),
	)
	.await
	{
		Some(s) => s,
		None => {
			metrics.on_approval_error();
			return Ok(Vec::new())
		},
	};

	let candidate_hash = match block_entry.candidate(candidate_index as usize) {
		Some((_, h)) => *h,
		None => {
			gum::warn!(
				target: LOG_TARGET,
				"Received malformed request to approve out-of-bounds candidate index {} included at block {:?}",
				candidate_index,
				block_hash,
			);

			metrics.on_approval_error();
			return Ok(Vec::new())
		},
	};

	let candidate_entry = match db.load_candidate_entry(&candidate_hash)? {
		Some(c) => c,
		None => {
			gum::warn!(
				target: LOG_TARGET,
				"Missing entry for candidate index {} included at block {:?}",
				candidate_index,
				block_hash,
			);

			metrics.on_approval_error();
			return Ok(Vec::new())
		},
	};

	let validator_pubkey = match session_info.validators.get(validator_index) {
		Some(p) => p,
		None => {
			gum::warn!(
				target: LOG_TARGET,
				"Validator index {} out of bounds in session {}",
				validator_index.0,
				block_entry.session(),
			);

			metrics.on_approval_error();
			return Ok(Vec::new())
		},
	};

	let session = block_entry.session();
	let sig = match sign_approval(&state.keystore, &validator_pubkey, candidate_hash, session) {
		Some(sig) => sig,
		None => {
			gum::warn!(
				target: LOG_TARGET,
				validator_index = ?validator_index,
				session,
				"Could not issue approval signature. Assignment key present but not validator key?",
			);

			metrics.on_approval_error();
			return Ok(Vec::new())
		},
	};

	gum::trace!(
		target: LOG_TARGET,
		?candidate_hash,
		?block_hash,
		validator_index = validator_index.0,
		"Issuing approval vote",
	);

	let actions = advance_approval_state(
		ctx.sender(),
		state,
		db,
		session_info_provider,
		metrics,
		block_entry,
		candidate_hash,
		candidate_entry,
		ApprovalStateTransition::LocalApproval(validator_index as _, sig.clone()),
	)
	.await;

	metrics.on_approval_produced();

	// dispatch to approval distribution.
	ctx.send_unbounded_message(ApprovalDistributionMessage::DistributeApproval(
		IndirectSignedApprovalVote {
			block_hash,
			candidate_index: candidate_index as _,
			validator: validator_index,
			signature: sig,
		},
	));

	Ok(actions)
}

// Sign an approval vote. Fails if the key isn't present in the store.
fn sign_approval(
	keystore: &LocalKeystore,
	public: &ValidatorId,
	candidate_hash: CandidateHash,
	session_index: SessionIndex,
) -> Option<ValidatorSignature> {
	let key = keystore.key_pair::<ValidatorPair>(public).ok().flatten()?;

	let payload = ApprovalVote(candidate_hash).signing_payload(session_index);

	Some(key.sign(&payload[..]))
}

/// Send `IssueLocalStatement` to dispute-coordinator.
fn issue_local_invalid_statement<Sender>(
	sender: &mut Sender,
	session_index: SessionIndex,
	candidate_hash: CandidateHash,
	candidate: CandidateReceipt,
) where
	Sender: overseer::ApprovalVotingSenderTrait,
{
	// We need to send an unbounded message here to break a cycle:
	// DisputeCoordinatorMessage::IssueLocalStatement ->
	// ApprovalVotingMessage::GetApprovalSignaturesForCandidate.
	//
	// Use of unbounded _should_ be fine here as raising a dispute should be an
	// exceptional event. Even in case of bugs: There can be no more than
	// number of slots per block requests every block. Also for sending this
	// message a full recovery and validation procedure took place, which takes
	// longer than issuing a local statement + import.
	sender.send_unbounded_message(DisputeCoordinatorMessage::IssueLocalStatement(
		session_index,
		candidate_hash,
		candidate.clone(),
		false,
	));
}<|MERGE_RESOLUTION|>--- conflicted
+++ resolved
@@ -2867,15 +2867,9 @@
 				candidate_receipt: candidate.clone(),
 				pov: available_data.pov,
 				executor_params,
-<<<<<<< HEAD
-				PvfExecKind::Approval,
-				val_tx,
-			))
-=======
-				exec_timeout_kind: PvfExecTimeoutKind::Approval,
+				exec_kind: PvfExecKind::Approval,
 				response_sender: val_tx,
 			})
->>>>>>> 37bb02ef
 			.await;
 
 		match val_rx.await {
